import json
from typing import List

from scenario import Relation
from scenario.state import next_relation_id


def _render_middlewares(*, strip_prefix: bool = False, redirect_https: bool = False) -> dict:
    middlewares = {}
    if redirect_https:
        middlewares.update({"redirectScheme": {"scheme": "https", "port": 443, "permanent": True}})
    if strip_prefix:
        middlewares.update(
            {
                "stripPrefix": {
                    "prefixes": ["/test-model-remote-0"],
                    "forceSlash": False,
                }
            }
        )
    return (
        {"middlewares": {"juju-sidecar-noprefix-test-model-remote-0": middlewares}}
        if middlewares
        else {}
    )


def _render_config(
    *,
    rel_name: str,
    routing_mode: str,
    strip_prefix: bool,
    redirect_https: bool,
    scheme: str = "http",
    tls_enabled: bool = True,
    host: str = "10.1.10.1",
    port: str = "42",
):
    routing_rule = {
        "path": "PathPrefix(`/test-model-remote-0`)",
        "subdomain": "Host(`test-model-remote-0.testhostname`)",
    }

    if rel_name != "ingress":
        scheme = "http"
        # ipu does not do https for now

    service_spec = {
        "loadBalancer": {"servers": [{"url": f"{scheme}://{host}:{port}"}]},
    }
    transports = {}
    if scheme == "https":
        # service_spec["rootCAs"] = ["/opt/traefik/juju/certificate.cert"]
        service_spec["loadBalancer"]["serversTransport"] = "reverseTerminationTransport"
        transports = {"reverseTerminationTransport": {"insecureSkipVerify": True}}

    expected = {
        "http": {
            "routers": {
                "juju-test-model-remote-0-router": {
                    "entryPoints": ["web"],
                    "rule": routing_rule[routing_mode],
                    "service": "juju-test-model-remote-0-service",
                },
                "juju-test-model-remote-0-router-tls": {
                    "entryPoints": ["websecure"],
                    "rule": routing_rule[routing_mode],
                    "service": "juju-test-model-remote-0-service",
                    "tls": {
                        "domains": [
                            {
                                "main": "testhostname",
                                "sans": ["*.testhostname"],
                            },
                        ],
                    },
                },
            },
            "services": {"juju-test-model-remote-0-service": service_spec},
        }
    }

    if transports:
        expected["http"]["serversTransports"] = transports

    if middlewares := _render_middlewares(
        strip_prefix=strip_prefix and routing_mode == "path", redirect_https=redirect_https
    ):
        expected["http"].update(middlewares)
        expected["http"]["routers"]["juju-test-model-remote-0-router"].update(
            {"middlewares": ["juju-sidecar-noprefix-test-model-remote-0"]},
        )
        expected["http"]["routers"]["juju-test-model-remote-0-router-tls"].update(
            {"middlewares": ["juju-sidecar-noprefix-test-model-remote-0"]},
        )

    return expected


def create_ingress_relation(
    *,
    rel_id: int = None,
    app_name: str = "remote",
    strip_prefix: bool = False,
    redirect_https: bool = False,
    model_name: str = "test-model",
    unit_name: str = "remote/0",
    port: int = 42,
    scheme: str = "http",
    hosts: List[str] = ["0.0.0.42"],
) -> Relation:
    app_data = {
        "model": model_name,
        "name": unit_name,
        "scheme": scheme,
        "strip-prefix": strip_prefix,
        "redirect-https": redirect_https,
        "port": port,
    }
    remote_units_data = {i: {"host": json.dumps(h)} for i, h in enumerate(hosts)}

<<<<<<< HEAD
    return Relation(
        endpoint="ingress",
        remote_app_name=app_name,
        # todo replace with Relation.get_next_id when bumping to 4.0.2
        relation_id=rel_id if rel_id is not None else next_relation_id(),
        remote_app_data={k: json.dumps(v) for k, v in app_data.items()},
        remote_units_data=remote_units_data,
    )
=======
    args = {
        "endpoint": "ingress",
        "remote_app_name": app_name,
        "remote_app_data": {k: json.dumps(v) for k, v in app_data.items()},
        "remote_units_data": remote_units_data,
    }

    # No `next_relation_id()` nor `get_next_id()` in Relation.
    if rel_id is not None:
        args["relation_id"] = rel_id

    return Relation(**args)
>>>>>>> 9f616166
<|MERGE_RESOLUTION|>--- conflicted
+++ resolved
@@ -2,7 +2,6 @@
 from typing import List
 
 from scenario import Relation
-from scenario.state import next_relation_id
 
 
 def _render_middlewares(*, strip_prefix: bool = False, redirect_https: bool = False) -> dict:
@@ -119,16 +118,6 @@
     }
     remote_units_data = {i: {"host": json.dumps(h)} for i, h in enumerate(hosts)}
 
-<<<<<<< HEAD
-    return Relation(
-        endpoint="ingress",
-        remote_app_name=app_name,
-        # todo replace with Relation.get_next_id when bumping to 4.0.2
-        relation_id=rel_id if rel_id is not None else next_relation_id(),
-        remote_app_data={k: json.dumps(v) for k, v in app_data.items()},
-        remote_units_data=remote_units_data,
-    )
-=======
     args = {
         "endpoint": "ingress",
         "remote_app_name": app_name,
@@ -140,5 +129,4 @@
     if rel_id is not None:
         args["relation_id"] = rel_id
 
-    return Relation(**args)
->>>>>>> 9f616166
+    return Relation(**args)