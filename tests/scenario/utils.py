import json
from typing import List

from scenario import Relation


def _render_middlewares(*, strip_prefix: bool = False, redirect_https: bool = False) -> dict:
    middlewares = {}
    if redirect_https:
        middlewares.update({"redirectScheme": {"scheme": "https", "port": 443, "permanent": True}})
    if strip_prefix:
        middlewares.update(
            {
                "stripPrefix": {
                    "prefixes": ["/test-model-remote-0"],
                    "forceSlash": False,
                }
            }
        )
    return (
        {"middlewares": {"juju-sidecar-noprefix-test-model-remote-0": middlewares}}
        if middlewares
        else {}
    )


def _render_config(
    *,
    rel_name: str,
    routing_mode: str,
    strip_prefix: bool,
    redirect_https: bool,
    scheme: str = "http",
    tls_enabled: bool = True,
    host: str = "10.1.10.1",
    port: str = "42",
):
    routing_rule = {
        "path": "PathPrefix(`/test-model-remote-0`)",
        "subdomain": "Host(`test-model-remote-0.testhostname`)",
    }

    if rel_name != "ingress":
        scheme = "http"
        # ipu does not do https for now

    service_spec = {
        "loadBalancer": {"servers": [{"url": f"{scheme}://{host}:{port}"}]},
    }
    transports = {}
    if scheme == "https":
        # service_spec["rootCAs"] = ["/opt/traefik/juju/certificate.cert"]
        service_spec["loadBalancer"]["serversTransport"] = "reverseTerminationTransport"
        transports = {"reverseTerminationTransport": {"insecureSkipVerify": True}}

    expected = {
        "http": {
            "routers": {
                "juju-test-model-remote-0-router": {
                    "entryPoints": ["web"],
                    "rule": routing_rule[routing_mode],
                    "service": "juju-test-model-remote-0-service",
                },
                "juju-test-model-remote-0-router-tls": {
                    "entryPoints": ["websecure"],
                    "rule": routing_rule[routing_mode],
                    "service": "juju-test-model-remote-0-service",
                    "tls": {
                        "domains": [
                            {
                                "main": "testhostname",
                                "sans": ["*.testhostname"],
                            },
                        ],
                    },
                },
            },
            "services": {"juju-test-model-remote-0-service": service_spec},
        }
    }

    if transports:
        expected["http"]["serversTransports"] = transports

    if middlewares := _render_middlewares(
        strip_prefix=strip_prefix and routing_mode == "path", redirect_https=redirect_https
    ):
        expected["http"].update(middlewares)
        expected["http"]["routers"]["juju-test-model-remote-0-router"].update(
            {"middlewares": ["juju-sidecar-noprefix-test-model-remote-0"]},
        )
        expected["http"]["routers"]["juju-test-model-remote-0-router-tls"].update(
            {"middlewares": ["juju-sidecar-noprefix-test-model-remote-0"]},
        )

    return expected


def create_ingress_relation(
    *,
    rel_id: int = None,
    app_name: str = "remote",
    strip_prefix: bool = False,
    redirect_https: bool = False,
    model_name: str = "test-model",
    unit_name: str = "remote/0",
    port: int = 42,
    scheme: str = "http",
    hosts: List[str] = ["0.0.0.42"],
) -> Relation:
    app_data = {
        "model": model_name,
        "name": unit_name,
        "scheme": scheme,
        "strip-prefix": strip_prefix,
        "redirect-https": redirect_https,
        "port": port,
    }
    remote_units_data = {i: {"host": json.dumps(h)} for i, h in enumerate(hosts)}

    args = {
        "endpoint": "ingress",
        "remote_app_name": app_name,
        "remote_app_data": {k: json.dumps(v) for k, v in app_data.items()},
        "remote_units_data": remote_units_data,
    }

<<<<<<< HEAD
    # No `next_relation_id()` nor `get_next_id()` in Relation.
=======
>>>>>>> 28c55c56
    if rel_id is not None:
        args["relation_id"] = rel_id

    return Relation(**args)<|MERGE_RESOLUTION|>--- conflicted
+++ resolved
@@ -125,10 +125,6 @@
         "remote_units_data": remote_units_data,
     }
 
-<<<<<<< HEAD
-    # No `next_relation_id()` nor `get_next_id()` in Relation.
-=======
->>>>>>> 28c55c56
     if rel_id is not None:
         args["relation_id"] = rel_id
 
