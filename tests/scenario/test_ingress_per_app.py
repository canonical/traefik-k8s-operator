--- conflicted
+++ resolved
@@ -3,19 +3,15 @@
 # THEN traefik's config file's `server` section has all the units listed
 # AND WHEN the charm rescales
 # THEN the traefik config file is updated
+import json
 
 import pytest
 import yaml
-<<<<<<< HEAD
-from ops import pebble
-from scenario import Container, Model, Mount, State
-
-from tests.scenario.utils import create_ingress_relation
-=======
 from charms.traefik_k8s.v2.ingress import IngressPerAppRequirer
 from ops import CharmBase, Framework, pebble
 from scenario import Container, Context, Model, Mount, Relation, State
->>>>>>> 4e78748d
+
+from tests.scenario.utils import create_ingress_relation
 
 
 @pytest.fixture
@@ -93,15 +89,10 @@
 
 @pytest.mark.parametrize("port, host", ((80, "1.1.1.{}"), (81, "10.1.10.{}")))
 @pytest.mark.parametrize("n_units", (2, 3, 10))
-<<<<<<< HEAD
+@pytest.mark.parametrize("evt_name", ("joined", "changed"))
 @pytest.mark.parametrize("scheme", ("http", "https"))
 def test_ingress_per_app_scale(
-    traefik_ctx, host, port, model, traefik_container, tmp_path, n_units, scheme
-=======
-@pytest.mark.parametrize("evt_name", ("joined", "changed"))
-def test_ingress_per_app_scale(
-    traefik_ctx, host, port, model, traefik_container, tmp_path, n_units, evt_name
->>>>>>> 4e78748d
+    traefik_ctx, host, port, model, traefik_container, tmp_path, n_units, scheme, evt_name
 ):
     """Check the config when a new ingress per app unit joins."""
     relation_id = 42
@@ -198,11 +189,14 @@
     state_out = ctx.run(getattr(ipa, evt_name + "_event"), state)
 
     ipa_out = state_out.get_relations("ingress")[0]
-    assert ipa_out.local_unit_data == {"host": host}
+    assert ipa_out.local_unit_data == {"host": json.dumps(host)}
 
     if leader:
         assert ipa_out.local_app_data == {
-            "model": "test-model",
-            "name": "charlie",
+            "model": '"test-model"',
+            "name": '"charlie"',
             "port": str(port),
+            "redirect-https": "false",
+            "scheme": '"http"',
+            "strip-prefix": "false",
         }