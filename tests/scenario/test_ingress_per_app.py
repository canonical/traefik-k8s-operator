--- conflicted
+++ resolved
@@ -143,16 +143,12 @@
         # d["service"][svc_name]["loadBalancer"]["servers"][0]["url"] == leader_url
 
 
-<<<<<<< HEAD
 @pytest.mark.parametrize(
     "port, ip, host", ((80, "1.1.1.1", "1.1.1.1"), (81, "10.1.10.1", "10.1.10.1"))
 )
 @pytest.mark.parametrize("evt_name", ("joined", "changed"))
 @pytest.mark.parametrize("leader", (True, False))
-def test_ingress_per_app_requirer_with_auto_data(host, ip, port, model, evt_name, leader):
-=======
-def get_requirer_ctx(host, port):
->>>>>>> 1ad53b64
+def get_requirer_ctx(host, ip, port, model, evt_name, leader):
     class MyRequirer(CharmBase):
         def __init__(self, framework: Framework):
             super().__init__(framework)
