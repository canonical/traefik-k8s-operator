# Copyright 2022 Canonical Ltd.
# See LICENSE file for licensing details.

import json
import socket
import unittest
from unittest.mock import Mock, patch

import ops.testing
import yaml
from charm import _STATIC_CONFIG_PATH, TraefikIngressCharm
from ops.charm import ActionEvent
from ops.model import ActiveStatus, Application, BlockedStatus, Relation, WaitingStatus
from ops.pebble import PathError
from ops.testing import Harness

ops.testing.SIMULATE_CAN_CONNECT = True


def relate(harness: Harness, per_app_relation: bool = False) -> Relation:
    interface_name = "ingress" if per_app_relation else "ingress-per-unit"
    relation_id = harness.add_relation(interface_name, "remote")
    harness.add_relation_unit(relation_id, "remote/0")
    relation = harness.model.get_relation(interface_name, relation_id)
    requirer.relation = relation
    requirer.local_app = harness.charm.app
    return relation


def _requirer_provide_ingress_requirements(
    harness: Harness,
    port: int,
    relation: Relation,
    host=socket.getfqdn(),
    mode="http",
    strip_prefix: bool = False,
    per_app_relation: bool = False,
):
    # same as requirer.provide_ingress_requirements(port=port, host=host)s
    data = {
        "port": str(port),
        "host": host,
        "model": "test-model",
        "name": "remote/0",
        "mode": mode,
    }

    if strip_prefix:
        data["strip-prefix"] = "true"

    harness.update_relation_data(
        relation.id,
        "remote" if per_app_relation else "remote/0",
        data,
    )
    return data


class _RequirerMock:
    local_app: Application = None
    relation: Relation = None

    def is_ready(self):
        try:
            return bool(self.url)
        except:  # noqa
            return False

    @property
    def ingress(self):
        return yaml.safe_load(self.relation.data[self.local_app]["ingress"])

    @property
    def url(self):
        try:
            return self.ingress.get("url", "") or self.ingress["remote/0"]["url"]
        except:  # noqa
            return None

    @property
    def urls(self):
        try:
            return {unit_name: ingr_["url"] for unit_name, ingr_ in self.ingress.items()}
        except:  # noqa
            return {}


requirer = _RequirerMock()


class TestTraefikIngressCharm(unittest.TestCase):
    def setUp(self):
        self.harness: Harness[TraefikIngressCharm] = Harness(TraefikIngressCharm)
        self.harness.set_model_name("test-model")
        self.addCleanup(self.harness.cleanup)

        patcher = patch.object(TraefikIngressCharm, "version", property(lambda *_: "0.0.0"))
        self.mock_version = patcher.start()
        self.addCleanup(patcher.stop)

    @patch("charm.KubernetesServicePatch", lambda *_, **__: None)
    def test_service_get(self):
        self.harness.update_config({"external_hostname": "testhostname"})
        self.harness.set_leader(True)
        self.harness.begin_with_initial_hooks()
        self.harness.container_pebble_ready("traefik")

        self.assertTrue(self.harness.charm._traefik_service_running)

    @patch("charm.KubernetesServicePatch", lambda *_, **__: None)
    def test_pebble_ready_with_gateway_address_from_config_and_path_routing_mode(self):
        """Test round-trip bootstrap and relation with a consumer."""
        self.harness.update_config({"external_hostname": "testhostname"})
        self.harness.set_leader(True)
        self.harness.begin_with_initial_hooks()
        self.harness.container_pebble_ready("traefik")

        traefik_container = self.harness.charm.unit.get_container("traefik")
<<<<<<< HEAD

        self.assertTrue(traefik_container.isdir("/opt/traefik/juju"))
=======
        try:
            yaml.safe_load(traefik_container.pull("/opt/traefik/juju").read())
            raise Exception("The previous line should have failed")
        except (IsADirectoryError, PathError):
            # If the directory did not exist, the method would have thrown
            # a FileNotFoundError instead.
            pass
>>>>>>> 0dd61f00

        self.assertEqual(self.harness.charm.unit.status, ActiveStatus())

        relation = relate(self.harness)
        for strip_prefix in (False, True):
            with self.subTest():
                _requirer_provide_ingress_requirements(
                    harness=self.harness,
                    relation=relation,
                    host="10.1.10.1",
                    port=9000,
                    strip_prefix=strip_prefix,
                )

                traefik_container = self.harness.charm.unit.get_container("traefik")
                file = f"/opt/traefik/juju/juju_ingress_{relation.name}_{relation.id}_{relation.app.name}.yaml"
                conf = yaml.safe_load(traefik_container.pull(file).read())

                middlewares = {
                    "middlewares": {
                        "juju-sidecar-noprefix-test-model-remote-0": {
                            "stripPrefix": {
                                "prefixes": ["/test-model-remote-0"],
                                "forceSlash": False,
                            }
                        }
                    }
                }

                expected = {
                    "http": {
                        "routers": {
                            "juju-test-model-remote-0-router": {
                                "entryPoints": ["web"],
                                "rule": "PathPrefix(`/test-model-remote-0`)",
                                "service": "juju-test-model-remote-0-service",
                            },
                            "juju-test-model-remote-0-router-tls": {
                                "entryPoints": ["websecure"],
                                "rule": "PathPrefix(`/test-model-remote-0`)",
                                "service": "juju-test-model-remote-0-service",
                                "tls": {
                                    "domains": [
                                        {
                                            "main": "testhostname",
                                            "sans": ["*.testhostname"],
                                        },
                                    ],
                                },
                            },
                        },
                        "services": {
                            "juju-test-model-remote-0-service": {
                                "loadBalancer": {"servers": [{"url": "http://10.1.10.1:9000"}]}
                            }
                        },
                    }
                }

                if strip_prefix:
                    expected["http"].update(middlewares)
                    expected["http"]["routers"]["juju-test-model-remote-0-router"].update(
                        {"middlewares": ["juju-sidecar-noprefix-test-model-remote-0"]},
                    )
                    expected["http"]["routers"]["juju-test-model-remote-0-router-tls"].update(
                        {"middlewares": ["juju-sidecar-noprefix-test-model-remote-0"]},
                    )

                self.assertEqual(conf, expected)

                self.assertEqual(
                    requirer.urls,
                    {"remote/0": "http://testhostname:80/test-model-remote-0"},
                )
                self.assertEqual(self.harness.charm.unit.status, ActiveStatus())

    @patch("charm.KubernetesServicePatch", lambda *_, **__: None)
    def test_pebble_ready_with_gateway_address_from_config_and_path_routing_mode_per_app(self):
        """Test round-trip bootstrap and relation with a consumer."""
        self.harness.update_config({"external_hostname": "testhostname"})
        self.harness.set_leader(True)
        self.harness.begin_with_initial_hooks()
        self.harness.container_pebble_ready("traefik")

        self.assertEqual(self.harness.charm.unit.status, ActiveStatus())

        relation = relate(self.harness, per_app_relation=True)
        for strip_prefix in (False, True):
            with self.subTest():
                _requirer_provide_ingress_requirements(
                    harness=self.harness,
                    relation=relation,
                    host="foo.bar",
                    port=3000,
                    strip_prefix=strip_prefix,
                    per_app_relation=True,
                )

                traefik_container = self.harness.charm.unit.get_container("traefik")
                file = f"/opt/traefik/juju/juju_ingress_{relation.name}_{relation.id}_{relation.app.name}.yaml"
                conf = yaml.safe_load(traefik_container.pull(file).read())

                middlewares = {
                    "middlewares": {
                        "juju-sidecar-noprefix-test-model-remote-0": {
                            "stripPrefix": {
                                "prefixes": ["/test-model-remote-0"],
                                "forceSlash": False,
                            }
                        }
                    }
                }

                expected = {
                    "http": {
                        "routers": {
                            "juju-test-model-remote-0-router": {
                                "entryPoints": ["web"],
                                "rule": "PathPrefix(`/test-model-remote-0`)",
                                "service": "juju-test-model-remote-0-service",
                            },
                            "juju-test-model-remote-0-router-tls": {
                                "entryPoints": ["websecure"],
                                "rule": "PathPrefix(`/test-model-remote-0`)",
                                "service": "juju-test-model-remote-0-service",
                                "tls": {
                                    "domains": [
                                        {
                                            "main": "testhostname",
                                            "sans": ["*.testhostname"],
                                        },
                                    ],
                                },
                            },
                        },
                        "services": {
                            "juju-test-model-remote-0-service": {
                                "loadBalancer": {"servers": [{"url": "http://foo.bar:3000"}]}
                            }
                        },
                    }
                }
                if strip_prefix:
                    expected["http"].update(middlewares)
                    expected["http"]["routers"]["juju-test-model-remote-0-router"].update(
                        {"middlewares": ["juju-sidecar-noprefix-test-model-remote-0"]},
                    )
                    expected["http"]["routers"]["juju-test-model-remote-0-router-tls"].update(
                        {"middlewares": ["juju-sidecar-noprefix-test-model-remote-0"]},
                    )

                self.assertEqual(conf, expected)

                self.assertEqual(
                    requirer.url,
                    "http://testhostname:80/test-model-remote-0",
                )
                self.assertEqual(self.harness.charm.unit.status, ActiveStatus())

    @patch("charm.KubernetesServicePatch", lambda *_, **__: None)
    def test_pebble_ready_with_gateway_address_from_config_and_subdomain_routing_mode_per_app(
        self,
    ):
        """Test round-trip bootstrap and relation with a consumer."""
        self.harness.update_config(
            {"external_hostname": "testhostname", "routing_mode": "subdomain"}
        )
        self.harness.set_leader(True)
        self.harness.begin_with_initial_hooks()
        self.harness.container_pebble_ready("traefik")

        self.assertEqual(self.harness.charm.unit.status, ActiveStatus())

        relation = relate(self.harness, per_app_relation=True)
        for strip_prefix in (False, True):
            # in subdomain routing mode this should not have any effect
            with self.subTest():
                _requirer_provide_ingress_requirements(
                    harness=self.harness,
                    relation=relation,
                    host="foo.bar",
                    port=3000,
                    strip_prefix=strip_prefix,
                    per_app_relation=True,
                )

                traefik_container = self.harness.charm.unit.get_container("traefik")
                file = f"/opt/traefik/juju/juju_ingress_{relation.name}_{relation.id}_{relation.app.name}.yaml"
                conf = yaml.safe_load(traefik_container.pull(file).read())

                expected = {
                    "http": {
                        "routers": {
                            "juju-test-model-remote-0-router": {
                                "entryPoints": ["web"],
                                "rule": "Host(`test-model-remote-0.testhostname`)",
                                "service": "juju-test-model-remote-0-service",
                            },
                            "juju-test-model-remote-0-router-tls": {
                                "entryPoints": ["websecure"],
                                "rule": "Host(`test-model-remote-0.testhostname`)",
                                "service": "juju-test-model-remote-0-service",
                                "tls": {
                                    "domains": [
                                        {
                                            "main": "testhostname",
                                            "sans": ["*.testhostname"],
                                        },
                                    ],
                                },
                            },
                        },
                        "services": {
                            "juju-test-model-remote-0-service": {
                                "loadBalancer": {"servers": [{"url": "http://foo.bar:3000"}]}
                            }
                        },
                    }
                }
                self.assertEqual(conf, expected)

                self.assertEqual(
                    requirer.url,
                    "http://test-model-remote-0.testhostname:80/",
                )
                self.assertEqual(self.harness.charm.unit.status, ActiveStatus())

    @patch("charm.KubernetesServicePatch", lambda *_, **__: None)
    def test_pebble_ready_with_gateway_address_from_config_and_subdomain_routing_mode(self):
        """Test round-trip bootstrap and relation with a consumer."""
        self.harness.update_config({"external_hostname": "testhostname"})
        self.harness.set_leader(True)
        self.harness.begin_with_initial_hooks()

        self.harness.update_config(
            {
                "external_hostname": "testhostname",
                "routing_mode": "subdomain",
            }
        )

        self.harness.container_pebble_ready("traefik")

        self.assertEqual(self.harness.charm.unit.status, ActiveStatus())

        relation = relate(self.harness)
        for strip_prefix in (False, True):
            # in subdomain routing mode this should not have any effect
            with self.subTest():
                _requirer_provide_ingress_requirements(
                    harness=self.harness,
                    relation=relation,
                    host="10.1.10.1",
                    port=9000,
                    strip_prefix=strip_prefix,
                )

                traefik_container = self.harness.charm.unit.get_container("traefik")
                file = f"/opt/traefik/juju/juju_ingress_{relation.name}_{relation.id}_{relation.app.name}.yaml"
                conf = yaml.safe_load(traefik_container.pull(file).read())

                expected = {
                    "http": {
                        "routers": {
                            "juju-test-model-remote-0-router": {
                                "entryPoints": ["web"],
                                "rule": "Host(`test-model-remote-0.testhostname`)",
                                "service": "juju-test-model-remote-0-service",
                            },
                            "juju-test-model-remote-0-router-tls": {
                                "entryPoints": ["websecure"],
                                "rule": "Host(`test-model-remote-0.testhostname`)",
                                "service": "juju-test-model-remote-0-service",
                                "tls": {
                                    "domains": [
                                        {
                                            "main": "testhostname",
                                            "sans": ["*.testhostname"],
                                        },
                                    ],
                                },
                            },
                        },
                        "services": {
                            "juju-test-model-remote-0-service": {
                                "loadBalancer": {"servers": [{"url": "http://10.1.10.1:9000"}]}
                            }
                        },
                    }
                }
                self.assertEqual(conf, expected)

                self.assertEqual(
                    requirer.urls,
                    {"remote/0": "http://test-model-remote-0.testhostname:80/"},
                )
                self.assertEqual(self.harness.charm.unit.status, ActiveStatus())

    @patch("charm.KubernetesServicePatch", lambda *_, **__: None)
    def test_pebble_ready_no_leader_with_gateway_address_from_config_and_subdomain_routing_mode(
        self,
    ):
        """Test round-trip bootstrap and relation with a consumer."""
        # TODO Make parametric to avoid duplication with
        # test_pebble_ready_with_gateway_address_from_config_and_subdomain_routing_mode
        self.harness.update_config({"external_hostname": "testhostname"})
        self.harness.set_leader(False)
        self.harness.begin_with_initial_hooks()

        self.harness.update_config(
            {
                "external_hostname": "testhostname",
                "routing_mode": "subdomain",
            }
        )

        self.harness.container_pebble_ready("traefik")

        self.assertEqual(self.harness.charm.unit.status, ActiveStatus())

        relation = relate(self.harness)
        for strip_prefix in (False, True):
            # in subdomain routing mode this should not have any effect
            with self.subTest():
                _requirer_provide_ingress_requirements(
                    harness=self.harness,
                    relation=relation,
                    host="10.1.10.1",
                    port=9000,
                    strip_prefix=strip_prefix,
                )

            traefik_container = self.harness.charm.unit.get_container("traefik")
            file = f"/opt/traefik/juju/juju_ingress_{relation.name}_{relation.id}_{relation.app.name}.yaml"
            conf = yaml.safe_load(traefik_container.pull(file).read())

            expected = {
                "http": {
                    "routers": {
                        "juju-test-model-remote-0-router": {
                            "entryPoints": ["web"],
                            "rule": "Host(`test-model-remote-0.testhostname`)",
                            "service": "juju-test-model-remote-0-service",
                        },
                        "juju-test-model-remote-0-router-tls": {
                            "entryPoints": ["websecure"],
                            "rule": "Host(`test-model-remote-0.testhostname`)",
                            "service": "juju-test-model-remote-0-service",
                            "tls": {
                                "domains": [
                                    {
                                        "main": "testhostname",
                                        "sans": ["*.testhostname"],
                                    },
                                ],
                            },
                        },
                    },
                    "services": {
                        "juju-test-model-remote-0-service": {
                            "loadBalancer": {"servers": [{"url": "http://10.1.10.1:9000"}]}
                        }
                    },
                }
            }

            self.assertEqual(conf, expected)

            self.assertEqual(self.harness.charm.unit.status, ActiveStatus())

    @patch("charm.KubernetesServicePatch", lambda *_, **__: None)
    def test_bad_routing_mode_config_and_recovery(self):
        """Test round-trip bootstrap and relation with a consumer."""
        self.harness.update_config({"external_hostname": "testhostname"})
        self.harness.set_leader(True)
        self.harness.begin_with_initial_hooks()

        self.harness.update_config(
            {
                "external_hostname": "testhostname",
                "routing_mode": "FOOBAR",
            }
        )

        self.harness.container_pebble_ready("traefik")

        self.assertEqual(
            self.harness.charm.unit.status,
            BlockedStatus("invalid routing mode: FOOBAR; see logs."),
        )

        self.harness.update_config(
            {
                "routing_mode": "path",
            }
        )

        self.assertEqual(self.harness.charm.unit.status, ActiveStatus())

    @patch("charm._get_loadbalancer_status", lambda **__: None)
    @patch("charm.KubernetesServicePatch", lambda *_, **__: None)
    def test_pebble_ready_without_gateway_address(self):
        """Test that requirers do not get addresses until the gateway address is available."""
        self.harness.set_leader(True)
        self.harness.begin_with_initial_hooks()

        self.assertEqual(
            self.harness.charm.unit.status, WaitingStatus("gateway address unavailable")
        )

        self.harness.container_pebble_ready("traefik")

        relation = relate(self.harness)
        _requirer_provide_ingress_requirements(
            harness=self.harness, relation=relation, host="10.1.10.1", port=9000
        )

        assert not requirer.is_ready()

        self.assertEqual(
            self.harness.charm.unit.status, WaitingStatus("gateway address unavailable")
        )

    @patch("charm._get_loadbalancer_status", lambda **__: "10.0.0.1")
    @patch("charm.KubernetesServicePatch", lambda *_, **__: None)
    def test_pebble_ready_with_joined_relations(self):
        self.harness.set_leader(True)
        self.harness.begin_with_initial_hooks()

        relation = relate(self.harness)
        _requirer_provide_ingress_requirements(
            harness=self.harness, relation=relation, host="10.1.10.1", port=9000
        )

        self.harness.container_pebble_ready("traefik")

        self.assertEqual(self.harness.charm.unit.status, ActiveStatus())

        self.assertEqual(
            requirer.urls,
            {"remote/0": "http://10.0.0.1:80/test-model-remote-0"},
        )
        self.assertEqual(self.harness.charm.unit.status, ActiveStatus())

    @patch("charm._get_loadbalancer_status", lambda **__: "10.0.0.1")
    @patch("charm.KubernetesServicePatch", lambda *_, **__: None)
    def test_gateway_address_change_with_joined_relations(self):
        self.harness.set_leader(True)
        self.harness.begin_with_initial_hooks()

        relation = relate(self.harness)
        _requirer_provide_ingress_requirements(
            harness=self.harness, relation=relation, host="10.1.10.1", port=9000
        )

        self.harness.container_pebble_ready("traefik")

        self.assertEqual(self.harness.charm.unit.status, ActiveStatus())

        self.assertEqual(
            requirer.urls,
            {"remote/0": "http://10.0.0.1:80/test-model-remote-0"},
        )
        self.assertEqual(self.harness.charm.unit.status, ActiveStatus())

        self.harness.update_config({"external_hostname": "testhostname"})

        self.assertEqual(
            requirer.urls,
            {"remote/0": "http://testhostname:80/test-model-remote-0"},
        )
        self.assertEqual(self.harness.charm.unit.status, ActiveStatus())

    @patch("charm._get_loadbalancer_status", lambda **__: None)
    @patch("charm.KubernetesServicePatch", lambda *_, **__: None)
    def test_gateway_address_becomes_unavailable_after_relation_join(self):
        self.harness.update_config({"external_hostname": "testhostname"})
        self.harness.set_leader(True)
        self.harness.begin_with_initial_hooks()
        self.harness.container_pebble_ready("traefik")

        relation = relate(self.harness)
        _requirer_provide_ingress_requirements(
            harness=self.harness, relation=relation, host="10.1.10.1", port=9000
        )
        assert requirer.is_ready()

        self.assertEqual(
            requirer.urls,
            {"remote/0": "http://testhostname:80/test-model-remote-0"},
        )
        self.assertEqual(self.harness.charm.unit.status, ActiveStatus())

        self.harness.update_config(unset=["external_hostname"])

        self.assertEqual(
            self.harness.charm.unit.status, WaitingStatus("gateway address unavailable")
        )

        self.assertEqual(requirer.urls, {})

    def test_relation_broken(self):
        self.test_pebble_ready_with_gateway_address_from_config_and_path_routing_mode()

        relation = self.harness.model.relations["ingress-per-unit"][0]
        self.harness.remove_relation(relation.id)

        traefik_container = self.harness.charm.unit.get_container("traefik")

        self.assertFalse(
            traefik_container.exists(
                f"/opt/traefik/juju/juju_ingress_{relation.name}_{relation.id}_{relation.app.name}.yaml"
<<<<<<< HEAD
            )
        )
=======
            ).read()
            raise Exception("The line above should fail")
        except (FileNotFoundError, PathError):
            pass
>>>>>>> 0dd61f00

    @patch("charm._get_loadbalancer_status", lambda **__: None)
    @patch("charm.TraefikIngressCharm._traefik_service_running", lambda **__: True)
    @patch("charm.KubernetesServicePatch", lambda *_, **__: None)
    def test_show_proxied_endpoints_action_no_relations(self):
        self.harness.begin_with_initial_hooks()
        self.harness.container_pebble_ready("traefik")

        action_event = Mock(spec=ActionEvent)
        self.harness.update_config({"external_hostname": "foo"})
        self.harness.charm._on_show_proxied_endpoints(action_event)
        action_event.set_results.assert_called_once_with({"proxied-endpoints": "{}"})

    @patch("charm._get_loadbalancer_status", lambda **__: None)
    @patch("charm.KubernetesServicePatch", lambda *_, **__: None)
    def test_show_proxied_endpoints_action_only_ingress_per_app_relations(self):
        self.harness.set_leader(True)
        self.harness.update_config({"external_hostname": "testhostname"})
        self.harness.begin_with_initial_hooks()

        relation = relate(self.harness, per_app_relation=True)
        _requirer_provide_ingress_requirements(
            harness=self.harness,
            relation=relation,
            host="10.0.0.1",
            port=3000,
            per_app_relation=True,
        )

        self.harness.container_pebble_ready("traefik")

        action_event = Mock(spec=ActionEvent)
        self.harness.charm._on_show_proxied_endpoints(action_event)
        action_event.set_results.assert_called_once_with(
            {
                "proxied-endpoints": json.dumps(
                    {"remote": {"url": "http://testhostname:80/test-model-remote-0"}}
                )
            }
        )

    @patch("charm._get_loadbalancer_status", lambda **__: None)
    @patch("charm.KubernetesServicePatch", lambda *_, **__: None)
    def test_show_proxied_endpoints_action_only_ingress_per_unit_relations(self):
        self.harness.set_leader(True)
        self.harness.update_config({"external_hostname": "testhostname"})
        self.harness.begin_with_initial_hooks()

        relation = relate(self.harness)
        _requirer_provide_ingress_requirements(
            harness=self.harness, relation=relation, host="10.0.0.1", port=3000
        )

        self.harness.container_pebble_ready("traefik")

        action_event = Mock(spec=ActionEvent)
        self.harness.charm._on_show_proxied_endpoints(action_event)
        action_event.set_results.assert_called_once_with(
            {
                "proxied-endpoints": json.dumps(
                    {"remote/0": {"url": "http://testhostname:80/test-model-remote-0"}}
                )
            }
        )

    @patch("charm._get_loadbalancer_status", lambda **__: None)
    @patch("charm.KubernetesServicePatch", lambda *_, **__: None)
    def test_tcp_config(self):
        self.harness.set_leader(True)
        self.harness.update_config({"external_hostname": "testhostname"})
        self.harness.begin_with_initial_hooks()

        relation = relate(self.harness)
        data = _requirer_provide_ingress_requirements(
            harness=self.harness, relation=relation, host="10.0.0.1", port=3000, mode="tcp"
        )

        self.harness.container_pebble_ready("traefik")
        charm = self.harness.charm
        prefix = charm._get_prefix(data)
        expected_entrypoint = {"address": ":3000"}
        assert charm._tcp_entrypoints() == {prefix: expected_entrypoint}

        static_config = charm.unit.get_container("traefik").pull(_STATIC_CONFIG_PATH).read()
        assert yaml.safe_load(static_config)["entryPoints"][prefix] == expected_entrypoint


class TestConfigOptionsValidation(unittest.TestCase):
    @patch("charm._get_loadbalancer_status", lambda **_: "10.0.0.1")
    @patch("charm.KubernetesServicePatch", lambda *_, **__: None)
    def setUp(self):
        self.harness: Harness[TraefikIngressCharm] = Harness(TraefikIngressCharm)
        self.harness.set_model_name("test-model")
        self.addCleanup(self.harness.cleanup)

        patcher = patch.object(TraefikIngressCharm, "version", property(lambda *_: "0.0.0"))
        self.mock_version = patcher.start()
        self.addCleanup(patcher.stop)

        self.harness.set_leader(True)
        self.harness.begin_with_initial_hooks()
        self.harness.container_pebble_ready("traefik")

        self.relation = relate(self.harness)
        _requirer_provide_ingress_requirements(
            harness=self.harness, relation=self.relation, host="10.1.10.1", port=9000
        )

    @patch("charm._get_loadbalancer_status", lambda **_: "10.0.0.1")
    @patch("charm.KubernetesServicePatch", lambda **_: None)
    def test_when_external_hostname_not_set_use_ip_with_port_80(self):
        self.assertEqual(requirer.urls, {"remote/0": "http://10.0.0.1:80/test-model-remote-0"})

    @patch("charm._get_loadbalancer_status", lambda **_: "10.0.0.1")
    @patch("charm.KubernetesServicePatch", lambda **_: None)
    def test_when_external_hostname_is_set_use_it_with_port_80(self):
        self.harness.update_config({"external_hostname": "testhostname"})
        self.assertEqual(requirer.urls, {"remote/0": "http://testhostname:80/test-model-remote-0"})

    @patch("charm._get_loadbalancer_status", lambda **_: "10.0.0.1")
    @patch("charm.KubernetesServicePatch", lambda **_: None)
    def test_when_external_hostname_is_invalid_go_into_blocked_status(self):
        for invalid_hostname in [
            "testhostname:8080",
            "user:pass@testhostname",
            "testhostname/prefix",
        ]:
            with self.subTest(invalid_hostname=invalid_hostname):
                self.harness.update_config({"external_hostname": invalid_hostname})
                self.assertIsInstance(self.harness.charm.unit.status, BlockedStatus)
                self.assertEqual(requirer.urls, {})<|MERGE_RESOLUTION|>--- conflicted
+++ resolved
@@ -116,18 +116,8 @@
         self.harness.container_pebble_ready("traefik")
 
         traefik_container = self.harness.charm.unit.get_container("traefik")
-<<<<<<< HEAD
 
         self.assertTrue(traefik_container.isdir("/opt/traefik/juju"))
-=======
-        try:
-            yaml.safe_load(traefik_container.pull("/opt/traefik/juju").read())
-            raise Exception("The previous line should have failed")
-        except (IsADirectoryError, PathError):
-            # If the directory did not exist, the method would have thrown
-            # a FileNotFoundError instead.
-            pass
->>>>>>> 0dd61f00
 
         self.assertEqual(self.harness.charm.unit.status, ActiveStatus())
 
@@ -640,15 +630,8 @@
         self.assertFalse(
             traefik_container.exists(
                 f"/opt/traefik/juju/juju_ingress_{relation.name}_{relation.id}_{relation.app.name}.yaml"
-<<<<<<< HEAD
             )
         )
-=======
-            ).read()
-            raise Exception("The line above should fail")
-        except (FileNotFoundError, PathError):
-            pass
->>>>>>> 0dd61f00
 
     @patch("charm._get_loadbalancer_status", lambda **__: None)
     @patch("charm.TraefikIngressCharm._traefik_service_running", lambda **__: True)
