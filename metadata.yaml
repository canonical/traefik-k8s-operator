# Copyright 2022 Canonical Ltd.
# See LICENSE file for licensing details.

# For a complete list of supported options, see:
# https://discourse.charmhub.io/t/charm-metadata-v2/3674/15
name: traefik-k8s
assumes:
  - k8s-api

display-name: |
  Traefik Ingress Operator for Kubernetes
summary: |
  A Juju charm to run a Traefik-powered ingress controller on Kubernetes.
description: |
  A Juju-operated Traefik operator that routes requests from the outside of a
  Kubernetes cluster to Juju units and applications.

containers:
  traefik:
    resource: traefik-image
    mounts:
      - storage: configurations
        location: /opt/traefik/

resources:
  traefik-image:
    type: oci-image
    description: OCI image for traefik (https://hub.docker.com/_/traefik/)
    # Included for simplicity in integration tests
    upstream-source: docker.io/jnsgruk/traefik:2.9.6 ### Update this when we settle which image we want to use

storage:
  # We need to store the configurations in a volume, as Traefik's directory
  # discovery provider does not work in the file system of the Docker image
  configurations:
    type: filesystem

provides:
  ingress:
    interface: ingress
    description: |
      Provides ingress-like routing to the related Juju application, load-balancing across all units
  ingress-per-unit:
    interface: ingress_per_unit
    description: |
      Provides ingress-like routing to the single units of the related Juju application
  metrics-endpoint:
    interface: prometheus_scrape
    description: |
      Exposes the Prometheus metrics endpoint providing telemetry about the
      Traefik instance
  traefik-route:
    interface: traefik_route
    description: |
      Provides endpoint for a traefik-route charm to sit between Traefik and a
      charm in need of ingress, configuring the relation on a per-unit basis.
<<<<<<< HEAD
  grafana-dashboard:
    description: |
      Forwards the built-in grafana dashboard(s) for monitoring traefik.
    interface: grafana_dashboard

requires:
  logging:
    interface: loki_push_api
    description: |
      Receives Loki's push api endpoint address to push logs to, and forwards charm's built-in alert rules to Loki.
    limit: 1
=======

requires:
  certificates:
    interface: tls-certificates
    limit: 1
    description: |
      Requires certificates-generating charm for TLS.
>>>>>>> dc190775
<|MERGE_RESOLUTION|>--- conflicted
+++ resolved
@@ -54,19 +54,6 @@
     description: |
       Provides endpoint for a traefik-route charm to sit between Traefik and a
       charm in need of ingress, configuring the relation on a per-unit basis.
-<<<<<<< HEAD
-  grafana-dashboard:
-    description: |
-      Forwards the built-in grafana dashboard(s) for monitoring traefik.
-    interface: grafana_dashboard
-
-requires:
-  logging:
-    interface: loki_push_api
-    description: |
-      Receives Loki's push api endpoint address to push logs to, and forwards charm's built-in alert rules to Loki.
-    limit: 1
-=======
 
 requires:
   certificates:
@@ -74,4 +61,14 @@
     limit: 1
     description: |
       Requires certificates-generating charm for TLS.
->>>>>>> dc190775
+
+  grafana-dashboard:
+    description: |
+      Forwards the built-in grafana dashboard(s) for monitoring traefik.
+    interface: grafana_dashboard
+
+  logging:
+    interface: loki_push_api
+    description: |
+      Receives Loki's push api endpoint address to push logs to, and forwards charm's built-in alert rules to Loki.
+    limit: 1