# Copyright 2022 Canonical Ltd.
# See LICENSE file for licensing details.

r"""# Interface Library for ingress_per_unit.

This library wraps relation endpoints using the `ingress_per_unit` interface
and provides a Python API for both requesting and providing per-unit
ingress.

## Getting Started

To get started using the library, you just need to fetch the library using `charmcraft`.
**Note that you also need to add the `serialized_data_interface` dependency to your
charm's `requirements.txt`.**

```shell
cd some-charm
charmcraft fetch-lib charms.traefik_k8s.v0.ingress_per_unit
echo -e "serialized_data_interface\n" >> requirements.txt
```

```yaml
requires:
    ingress:
        interface: ingress_per_unit
        limit: 1
```

Then, to initialise the library:

```python
# ...
from charms.traefik_k8s.v0.ingress_per_unit import IngressPerUnitRequirer

class SomeCharm(CharmBase):
  def __init__(self, *args):
    # ...
    self.ingress_per_unit = IngressPerUnitRequirer(self, port=80)
    # The following event is triggered when the ingress URL to be used
    # by this unit of `SomeCharm` changes or there is no longer an ingress
    # URL available, that is, `self.ingress_per_unit` would return `None`.
    self.framework.observe(
        self.ingress_per_unit.on.ingress_changed, self._handle_ingress_per_unit
    )
    # ...

    def _handle_ingress_per_unit(self, event):
        logger.info("This unit's ingress URL: %s", self.ingress_per_unit.url)
```
"""
import logging
import typing
from functools import cached_property
from typing import Optional

<<<<<<< HEAD
import jsonschema
import yaml
from ops.charm import CharmBase, RelationEvent
from ops.framework import EventSource, Object, ObjectEvents
from ops.model import (
    ActiveStatus,
    Application,
    BlockedStatus,
    Relation,
    Unit,
    WaitingStatus,
)
=======
from ops.charm import CharmBase, RelationBrokenEvent, RelationEvent, RelationRole
from ops.framework import EventSource
from ops.model import Relation, Unit

try:
    from serialized_data_interface import EndpointWrapper
    from serialized_data_interface.errors import RelationDataError
    from serialized_data_interface.events import EndpointWrapperEvents
except ImportError:
    import os

    library_name = os.path.basename(__file__)
    raise ModuleNotFoundError(
        "To use the '{}' library, you must include "
        "the '{}' package in your dependencies".format(library_name, "serialized_data_interface")
    ) from None  # Suppress original ImportError
>>>>>>> 98af4440

try:
    # introduced in 3.9
    from functools import cache  # type: ignore
except ImportError:
    from functools import lru_cache

    cache = lru_cache(maxsize=None)

# The unique Charmhub library identifier, never change it
LIBID = "7ef06111da2945ed84f4f5d4eb5b353a"  # can't register a library until the charm is in the store 9_9

# Increment this major API version when introducing breaking changes
LIBAPI = 0

# Increment this PATCH version before using `charmcraft publish-lib` or reset
# to 0 if you are raising the major API version
LIBPATCH = 6

log = logging.getLogger(__name__)

# ======================= #
#      LIBRARY GLOBS      #
# ======================= #

INTERFACE = "ingress_per_unit"
ENDPOINT = INTERFACE.replace("_", "-")
INGRESS_REQUIRES_UNIT_SCHEMA = {
    "type": "object",
    "properties": {
        "model": {"type": "string"},
        "name": {"type": "string"},
        "host": {"type": "string"},
        "port": {"type": "integer"},
    },
    "required": ["model", "name", "host", "port"],
}
INGRESS_PROVIDES_APP_SCHEMA = {
    "type": "object",
    "properties": {
        "ingress": {
            "type": "object",
            "patternProperties": {
                "": {
                    "type": "object",
                    "properties": {"url": {"type": "string"}},
                    "required": ["url"],
                }
            },
        }
    },
    "required": ["ingress"],
}


# ======================= #
#  SERIALIZATION UTILS    #
# ======================= #


def _deserialize_data(data):
    # return json.loads(data) # TODO port to json
    return yaml.safe_load(data)


def _serialize_data(data):
    # return json.dumps(data) # TODO port to json
    return yaml.safe_dump(data, indent=2)


def _validate_data(data, schema):
    try:
        jsonschema.validate(instance=data, schema=schema)
    except jsonschema.ValidationError as e:
        raise DataValidationError(data, schema) from e


# ======================= #
#       EXCEPTIONS        #
# ======================= #


class IngressPerUnitException(RuntimeError):
    """Base class for errors raised by Ingress Per Unit."""


class DataValidationError(IngressPerUnitException):
    """Raised when data validation fails on IPU relation data."""


class RelationException(IngressPerUnitException):
    """Base class for relation exceptions from this library.

    Attributes:
        relation: The Relation which caused the exception.
        entity: The Application or Unit which caused the exception.
    """

    def __init__(self, relation: Relation, entity: typing.Union[Application, Unit]):
        super().__init__(relation)
        self.args = (
            f"There is an error with the relation {relation.name}:"
            f"{relation.id} from {entity.name}",
        )
        self.relation = relation
        self.entity = entity


class RelationDataMismatchError(RelationException):
    """Data from different units do not match where they should."""


class RelationPermissionError(IngressPerUnitException):
    """Ingress is requested to do something for which it lacks permissions."""

    def __init__(self, relation: Relation, entity: typing.Union[Application, Unit]):
        self.args = (
            f"Unable to write data to {relation.name}:{relation.id} for " f"{entity.name}",
        )
        self.relation = relation


# ======================= #
#         EVENTS          #
# ======================= #


class RelationAvailableEvent(RelationEvent):
    """Event triggered when a relation is ready for requests."""


class RelationFailedEvent(RelationEvent):
    """Event triggered when something went wrong with a relation."""


class RelationReadyEvent(RelationEvent):
    """Event triggered when a remote relation has the expected data."""


class RelationBrokenEvent(RelationEvent):
    """Event triggered when a remote relation has the expected data."""


class IPUEvents(ObjectEvents):
    """Container for events for IngressPerUnit."""

    available = EventSource(RelationAvailableEvent)
    ready = EventSource(RelationReadyEvent)
    failed = EventSource(RelationFailedEvent)
    broken = EventSource(RelationBrokenEvent)


class IngressPerUnitRequestEvent(RelationEvent):
    """Event representing an incoming request.

    This is equivalent to the "ready" event.
    """


class IngressPerUnitProviderEvents(IPUEvents):
    """Container for IUP events."""

    request = EventSource(IngressPerUnitRequestEvent)


class IPUBase(Object):
    """Base class for IPU."""

    _IPUEvtType = typing.TypeVar("_IPUEvtType", bound=IPUEvents)
    on: _IPUEvtType

    def __init__(self, charm: CharmBase, endpoint: str = ENDPOINT):
        """Constructor for IngressPerUnitProvider.

        Args:
            charm: The charm that is instantiating the instance.
            endpoint: The name of the relation endpoint to bind to
                (defaults to "ingress-per-unit").
        """
        super().__init__(charm, endpoint)
        self.charm: CharmBase = charm
        self.endpoint = endpoint

        observe = self.framework.observe
        rel_events = charm.on[endpoint]
        observe(rel_events.relation_created, self._handle_relation)
        observe(rel_events.relation_joined, self._handle_relation)
        observe(rel_events.relation_changed, self._handle_relation)
        observe(rel_events.relation_broken, self._handle_relation_broken)
        observe(charm.on.leader_elected, self._handle_upgrade_or_leader)
        observe(charm.on.upgrade_charm, self._handle_upgrade_or_leader)

    @property
    def app(self):
        """Shortcut to self.charm.app."""
        return self.charm.app

    @property
    def unit(self):
        """Shortcut to self.charm.unit."""
        return self.charm.unit

    # @cached_property
    @property
    def relations(self):
        """The list of Relation instances associated with this endpoint."""
        return list(self.charm.model.relations[self.endpoint])

    def _handle_relation(self, event):
        if self.is_ready(event.relation):
            self.on.ready.emit(event.relation)
        elif self.is_available(event.relation):
            self.on.available.emit(event.relation)
        elif self.is_failed(event.relation):
            self.on.failed.emit(event.relation)

    @cache
    def get_status(self, relation: Relation):
        """Get the suggested status for the given Relation."""
        if self.is_failed(relation):
            return BlockedStatus(f"Error handling relation: {relation.name}")
        elif not self.is_available(relation):
            return WaitingStatus(f"Waiting on relation: {relation.name}")
        elif not self.is_ready(relation):
            return WaitingStatus(f"Waiting on relation: {relation.name}")
        return ActiveStatus()

    def _handle_relation_broken(self, event):
        self.on.broken.emit(event.relation)

    def _handle_upgrade_or_leader(self, event):
        pass

    def _emit_request_event(self, event):
        self.on.request.emit(event.relation)

    @cache
    def is_available(self, relation: Relation = None):
        """Check whether the given relation is available.

        Or any relation if not specified.
        """
        if relation is None:
            return any(self.is_available(relation) for relation in self.relations)
        if relation.app.name == "":  # type: ignore
            # Juju doesn't provide JUJU_REMOTE_APP during relation-broken
            # hooks. See https://github.com/canonical/operator/issues/693
            return False
        return True

    @cache
    def is_ready(self, relation: Relation = None):
        """Checks whether the given relation is ready.

        Or any relation if not specified.
        A given relation is ready if the remote side has sent valid data.
        """
        if relation is None:
            return any(self.is_ready(relation) for relation in self.relations)

        if relation.app.name == "":  # type: ignore
            # Juju doesn't provide JUJU_REMOTE_APP during relation-broken
            # hooks. See https://github.com/canonical/operator/issues/693
            return False

    def is_failed(self, relation: Relation = None):
        """Checks whether the given relation is failed.

        Or any relation if not specified.
        """
        raise NotImplementedError("implement in subclass")


class IngressPerUnitProvider(IPUBase):
    """Implementation of the provider of ingress_per_unit."""

    on = IngressPerUnitProviderEvents()

    def __init__(self, charm: CharmBase, endpoint: str = ENDPOINT):
        """Constructor for IngressPerUnitProvider.

        Args:
            charm: The charm that is instantiating the instance.
            endpoint: The name of the relation endpoint to bind to
                (defaults to "ingress-per-unit").
        """
        super().__init__(charm, endpoint)
        observe = self.framework.observe
        observe(self.on.ready, self._emit_request_event)
        observe(self.charm.on[endpoint].relation_joined,
                self._share_version_info)

    def _share_version_info(self, event):
        """Backwards-compatibility shim for version negotiation.

        Allows older versions of IPU (requirer side) to interact with this
        provider without breaking.
        Will be removed in a future version of this library.
        Do not use."""
        relation = event.relation
        if self.charm.unit.is_leader():
            log.info("shared supported_versions shim information")
            relation.data[self.charm.app]["_supported_versions"] = "- v1"

    @cache
    def is_ready(self, relation: Relation = None):
        """Checks whether the given relation is ready.

        Or any relation if not specified.
        A given relation is ready if the remote side has sent valid data.
        """
        if relation is None:
            return any(self.is_ready(relation) for relation in self.relations)

        if super().is_ready(relation) is False:
            return False

        try:
            data = self._fetch_ingress_data(relation)
        except Exception as e:
            log.exception(e)
            return False

        own_entities = (self.app, self.unit)
        return any(data[entity] for entity in data if entity not in own_entities)

    @cache
    def is_failed(self, relation: Relation = None):
        """Checks whether the given relation is failed.

        Or any relation if not specified.
        """
        if relation is None:
            return any(self.is_failed(relation) for relation in self.relations)

        if not relation.units or relation.app.name == "":
            # Juju doesn't provide JUJU_REMOTE_APP during relation-broken
            # hooks. See https://github.com/canonical/operator/issues/693
            return False

        try:
            # grab the data and validate it; might raise
            data = self._fetch_ingress_data(relation, validate=True)
        except DataValidationError as e:
            log.warning(f"Failed to validate relation data: {e}")
            return True

        # verify that all remote units (requirer's side) publish the same
        # model/port
        prev_fields = None
        for unit in relation.units:
            if not data[unit]:
                continue
            new_fields = {field: data[unit][field] for field in ("model", "port")}
            if prev_fields is None:
                prev_fields = new_fields
            if new_fields != prev_fields:
                raise RelationDataMismatchError(relation, unit)
        return False

    def get_request(self, relation: Relation):
        """Get the IngressRequest for the given Relation."""
        return IngressRequest(self, relation, self._fetch_ingress_data(relation))

    def _fetch_ingress_data(self, relation: Relation, validate=False):
        """Fetch and validate the databags.

        For the provider side: the application databag.
        For the requirer side: the unit databag.
        """
        this_unit = self.unit
        this_app = self.app

        if not relation.app or not relation.app.name:
            # Handle edge case where remote app name can be missing.
            return {relation.app: {}, this_app: {}, this_unit: {}}

        ingress_data: dict = {}
        # we start by looking at the provider's app databag
        if this_unit.is_leader():
            # only leaders can read their app's data
            data = relation.data[this_app].get("data")
            deserialized = {}
            if data:
                deserialized = _deserialize_data(data)
                if validate:
                    _validate_data(deserialized, INGRESS_PROVIDES_APP_SCHEMA)
            ingress_data[this_app] = deserialized
        else:
            # non-leader units cannot read/write the app databag
            ingress_data[this_app] = {}

        # then look at the requirer's (thus remote) unit databags
        remote_units = [
            obj for obj in relation.data if isinstance(obj, Unit) and obj is not this_unit
        ]

        for remote_unit in remote_units:
            remote_data = relation.data[remote_unit].get("data")
            remote_deserialized = {}
            if remote_data:
                remote_deserialized = _deserialize_data(remote_data)
                if validate:
                    _validate_data(remote_deserialized, INGRESS_REQUIRES_UNIT_SCHEMA)
            ingress_data[remote_unit] = remote_deserialized

        return ingress_data

    def publish_ingress_data(
            self, relation: Relation, data: typing.Dict[typing.Union[Unit, Application], dict]
    ):
        """Publish ingress data to the relation databag."""
        this_app = self.app
        this_unit = self.unit

        old_data = self._fetch_ingress_data(relation, validate=False)
        for entity in data:

            # validation step 1: check that we are not changing anything
            # except the data buckets we have access to
            if entity not in (this_app, this_unit):
                # check that we're not attempting to push new data to remote
                # units or apps
                if data[entity] != old_data.get(entity):
                    raise RelationPermissionError(relation, this_unit)
                continue

            # validation step 2: only leaders can write app data
            if entity is this_app and not this_unit.is_leader():
                raise RelationPermissionError(relation, this_unit)

            # validation step 3: if the data is meant for our application,
            # check that the data itself is valid (as per schema);
            # if it is, push it
            if entity is this_app:
                this_app_data = data[this_app]
                _validate_data(this_app_data, INGRESS_PROVIDES_APP_SCHEMA)

                # if all is well, write the data
                relation.data[this_app]["data"] = _serialize_data(this_app_data)

            # repeat for unit
            elif entity is this_unit:
                this_unit_data = data[this_unit]
                _validate_data(this_unit_data, INGRESS_PROVIDES_APP_SCHEMA)

                relation.data[this_unit]["data"] = _serialize_data(this_unit_data)

    @property
    def proxied_endpoints(self):
        """Returns the ingress settings provided to units by this provider.

        For example, when this IngressPerUnitProvider has provided the
        `http://foo.bar/my-model.my-app-1` and
        `http://foo.bar/my-model.my-app-2` URLs to the two units of the
        my-app application, the returned dictionary will be:

        ```
        {
            "my-app/1": {
                "url": "http://foo.bar/my-model.my-app-1"
            },
            "my-app/2": {
                "url": "http://foo.bar/my-model.my-app-2"
            }
        }
        ```
        """
        results = {}

        for ingress_relation in self.relations:
            data = self._fetch_ingress_data(ingress_relation)
            results.update(data[self.charm.app].get("ingress", {}))

        return results


class IngressRequest:
    """A request for per-unit ingress."""

    def __init__(self, provider: IngressPerUnitProvider, relation: Relation, data):
        """Construct an IngressRequest."""
        self._provider = provider
        self._relation = relation
        self._data = data

    @property
    def model(self):
        """The name of the model the request was made from."""
        return self._get_data_from_first_unit("model")

    @property
    def app(self):
        """The remote application."""
        return self._relation.app

    @property
    def app_name(self):
        """The name of the remote app.

        Note: This is not the same as `self.app.name` when using CMR relations,
        since `self.app.name` is replaced by a `remote-{UUID}` pattern.
        """
        first_unit_name = self._get_data_from_first_unit("name")

        if first_unit_name:
            return first_unit_name.split("/")[0]

        return None

    @cached_property
    def units(self):
        """The remote units."""
        return sorted(self._relation.units, key=lambda unit: unit.name)

    @property
    def port(self):
        """The backend port."""
        return self._get_data_from_first_unit("port")

    def get_host(self, unit: Unit):
        """The hostname (DNS address, ip) of the given unit."""
        return self._get_unit_data(unit, "host")

    def get_unit_name(self, unit: Unit) -> Optional[str]:
        """The name of the remote unit.

        Note: This is not the same as `self.unit.name` when using CMR relations,
        since `self.unit.name` is replaced by a `remote-{UUID}` pattern.
        """
        return self._get_unit_data(unit, "name")

    def _get_data_from_first_unit(self, key: str):
        if self.units:
            first_unit_data = self._data[self.units[0]]

            if key in first_unit_data:
                return first_unit_data[key]

        return None

    def _get_unit_data(self, unit: Unit, key: str):
        if self.units:
            if unit in self.units:
                unit_data = self._data[unit]

                if key in unit_data:
                    return unit_data[key]

        return None

    def respond(self, unit: Unit, url: str):
        """Send URL back for the given unit.

        Note: only the leader can send URLs.
        """
        # Can't use `unit.name` because with CMR it's a UUID.
        if not self.units:
            log.exception("This app has no units; cannot respond.")
            raise RelationException(self._relation, self.app)

        remote_unit_name = self.get_unit_name(unit)
        if remote_unit_name is None:
            raise IngressPerUnitException(f"Unable to get name of {unit!r}.")
        ingress = self._data[self._provider.charm.app].setdefault("ingress", {})
        ingress.setdefault(remote_unit_name, {})["url"] = url
        self._provider.publish_ingress_data(self._relation, self._data)


class IngressPerUnitConfigurationChangeEvent(RelationEvent):
    """Event representing a change in the data sent by the ingress."""


class IngressPerUnitRequirerEvents(IPUEvents):
    """Container for IUP events."""

    ingress_changed = EventSource(IngressPerUnitConfigurationChangeEvent)


class IngressPerUnitRequirer(IPUBase):
    """Implementation of the requirer of ingress_per_unit."""

    on = IngressPerUnitRequirerEvents()

    def __init__(
        self,
        charm: CharmBase,
        endpoint: str = ENDPOINT,
        *,
        host: str = None,
        port: int = None,
    ):
        """Constructor for IngressRequirer.

        The request args can be used to specify the ingress properties when the
        instance is created. If any are set, at least `port` is required, and
        they will be sent to the ingress provider as soon as it is available.
        All request args must be given as keyword args.

        Args:
            charm: the charm that is instantiating the library.
            endpoint: the name of the relation endpoint to bind to
                (defaults to "ingress-per-unit"; relation must be of interface
                type "ingress_per_unit" and have "limit: 1")
            host: Hostname to be used by the ingress provider to address the
            requirer unit; if unspecified, the pod ip of the unit will be used
            instead
        Request Args:
            port: the port of the service
        """
        super().__init__(charm, endpoint)

        # if instantiated with a port, and we are related, then
        # we immediately publish our ingress data  to speed up the process.
        if port:
            self._auto_data = host, port
        else:
            self._auto_data = None

        # Workaround for SDI not marking the EndpointWrapper as not
        # ready upon a relation broken event
        self.is_relation_broken = False

        self.framework.observe(
            self.charm.on[self.endpoint].relation_changed, self._emit_ingress_change_event
        )
        self.framework.observe(
            self.charm.on[self.endpoint].relation_broken, self._emit_ingress_change_event
        )

    def _handle_relation(self, event):
        super()._handle_relation(event)
        self._publish_auto_data(event.relation)

    def _handle_upgrade_or_leader(self, event):
        for relation in self.relations:
            self._publish_auto_data(relation)

    def _publish_auto_data(self, relation: Relation):
        if self._auto_data and self.is_available(relation):
            self._publish_ingress_data(*self._auto_data)

    @property
    def relation(self) -> Optional[Relation]:
        """The established Relation instance, or None if still unrelated."""
        return self.relations[0] if self.relations else None

    def is_ready(self, relation: Relation = None):
        """Checks whether the given relation is ready.

        Or any relation if not specified.
        A given relation is ready if the remote side has sent valid data.
        """
        if super().is_ready(relation) is False:
            return False

        return bool(self.url)

    @cache
    def is_failed(self, relation: Relation = None):
        """Checks whether the given relation is failed.

        Or any relation if not specified.
        """
        if not self.relations:  # can't fail if you can't try
            return False

        if relation is None:
            return any(self.is_failed(relation) for relation in self.relations)

        if not relation.units or relation.app.name == "":
            # Juju doesn't provide JUJU_REMOTE_APP during relation-broken
            # hooks. See https://github.com/canonical/operator/issues/693
            return False

        try:
            # grab the data and validate it; might raise
            raw = self.relation.data[self.unit].get("data")
        except Exception as e:
            log.exception(f"Error accessing relation databag: {e}")
            return True

        if raw:
            # validate data
            data = _deserialize_data(raw)
            try:
                _validate_data(data, INGRESS_REQUIRES_UNIT_SCHEMA)
            except jsonschema.ValidationError as e:
                log.exception(f"Error validating relation data: {e}")
                return True

        return False

    def _emit_ingress_change_event(self, event):
        if isinstance(event, RelationBrokenEvent):
            self.is_relation_broken = True

        # TODO Avoid spurious events, emit only when URL changes
        self.on.ingress_changed.emit(self.relation)

    def _publish_ingress_data(self, host: Optional[str], port: int):
        if not host:
            binding = self.charm.model.get_binding(self.endpoint)
            host = str(binding.network.bind_address)

        data = {
            "model": self.model.name,
            "name": self.unit.name,
            "host": host,
            "port": port,
        }
        self.relation.data[self.unit]["data"] = _serialize_data(data)

    def request(self, *, host: str = None, port: int):
        """Request ingress to this unit.

        Args:
            host: Hostname to be used by the ingress provider to address the
             requirer unit; if unspecified, the pod ip of the unit will be used
             instead
            port: the port of the service (required)
        """
        self._publish_ingress_data(host, port)

    @cached_property
    def urls(self) -> dict:
        """The full ingress URLs to reach every unit.

        May return an empty dict if the URLs aren't available yet.
        """
<<<<<<< HEAD
        relation = self.relation
        if not relation:
            return {}
        raw = relation.data.get(relation.app, {}).get("data")
        if not raw:
=======
        if self.is_relation_broken or not self.is_ready():
>>>>>>> 98af4440
            return {}

        data = _deserialize_data(raw)
        _validate_data(data, INGRESS_PROVIDES_APP_SCHEMA)

        ingress = data.get("ingress", {})
        return {unit_name: unit_data["url"] for unit_name, unit_data in ingress.items()}

    @property
    def url(self) -> Optional[str]:
        """The full ingress URL to reach the current unit.

        May return None if the URL isn't available yet.
        """
        if not self.urls:
            return None
        return self.urls.get(self.charm.unit.name)<|MERGE_RESOLUTION|>--- conflicted
+++ resolved
@@ -53,10 +53,9 @@
 from functools import cached_property
 from typing import Optional
 
-<<<<<<< HEAD
 import jsonschema
 import yaml
-from ops.charm import CharmBase, RelationEvent
+from ops.charm import CharmBase, RelationEvent, RelationBrokenEvent
 from ops.framework import EventSource, Object, ObjectEvents
 from ops.model import (
     ActiveStatus,
@@ -66,24 +65,6 @@
     Unit,
     WaitingStatus,
 )
-=======
-from ops.charm import CharmBase, RelationBrokenEvent, RelationEvent, RelationRole
-from ops.framework import EventSource
-from ops.model import Relation, Unit
-
-try:
-    from serialized_data_interface import EndpointWrapper
-    from serialized_data_interface.errors import RelationDataError
-    from serialized_data_interface.events import EndpointWrapperEvents
-except ImportError:
-    import os
-
-    library_name = os.path.basename(__file__)
-    raise ModuleNotFoundError(
-        "To use the '{}' library, you must include "
-        "the '{}' package in your dependencies".format(library_name, "serialized_data_interface")
-    ) from None  # Suppress original ImportError
->>>>>>> 98af4440
 
 try:
     # introduced in 3.9
@@ -814,15 +795,11 @@
 
         May return an empty dict if the URLs aren't available yet.
         """
-<<<<<<< HEAD
         relation = self.relation
-        if not relation:
+        if not relation or self.is_relation_broken:
             return {}
         raw = relation.data.get(relation.app, {}).get("data")
         if not raw:
-=======
-        if self.is_relation_broken or not self.is_ready():
->>>>>>> 98af4440
             return {}
 
         data = _deserialize_data(raw)
