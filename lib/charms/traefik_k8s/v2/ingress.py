# Copyright 2024 Canonical Ltd.
# See LICENSE file for licensing details.

r"""# Interface Library for ingress.

This library wraps relation endpoints using the `ingress` interface
and provides a Python API for both requesting and providing per-application
ingress, with load-balancing occurring across all units.

## Getting Started

To get started using the library, you just need to fetch the library using `charmcraft`.

```shell
cd some-charm
charmcraft fetch-lib charms.traefik_k8s.v2.ingress
```

In the `metadata.yaml` of the charm, add the following:

```yaml
requires:
    ingress:
        interface: ingress
        limit: 1
```

Then, to initialise the library:

```python
from charms.traefik_k8s.v2.ingress import (IngressPerAppRequirer,
  IngressPerAppReadyEvent, IngressPerAppRevokedEvent)

class SomeCharm(CharmBase):
  def __init__(self, *args):
    # ...
    self.ingress = IngressPerAppRequirer(self, port=80)
    # The following event is triggered when the ingress URL to be used
    # by this deployment of the `SomeCharm` is ready (or changes).
    self.framework.observe(
        self.ingress.on.ready, self._on_ingress_ready
    )
    self.framework.observe(
        self.ingress.on.revoked, self._on_ingress_revoked
    )

    def _on_ingress_ready(self, event: IngressPerAppReadyEvent):
        logger.info("This app's ingress URL: %s", event.url)

    def _on_ingress_revoked(self, event: IngressPerAppRevokedEvent):
        logger.info("This app no longer has ingress")
"""
import ipaddress
import json
import logging
import socket
import typing
from dataclasses import dataclass
from functools import partial
from typing import (
    Any,
    Callable,
    Dict,
    List,
    MutableMapping,
    Optional,
    Sequence,
    Tuple,
    Union,
    cast,
)

import pydantic
from ops.charm import CharmBase, RelationBrokenEvent, RelationEvent
from ops.framework import EventSource, Object, ObjectEvents, StoredState
from ops.model import ModelError, Relation, Unit
from pydantic import AnyHttpUrl, BaseModel, Field

# The unique Charmhub library identifier, never change it
LIBID = "e6de2a5cd5b34422a204668f3b8f90d2"

# Increment this major API version when introducing breaking changes
LIBAPI = 2

# Increment this PATCH version before using `charmcraft publish-lib` or reset
# to 0 if you are raising the major API version
LIBPATCH = 15

PYDEPS = ["pydantic"]

DEFAULT_RELATION_NAME = "ingress"
RELATION_INTERFACE = "ingress"

log = logging.getLogger(__name__)
BUILTIN_JUJU_KEYS = {"ingress-address", "private-address", "egress-subnets"}

PYDANTIC_IS_V1 = int(pydantic.version.VERSION.split(".")[0]) < 2
if PYDANTIC_IS_V1:
    from pydantic import validator

    input_validator = partial(validator, pre=True)

    class DatabagModel(BaseModel):  # type: ignore
        """Base databag model."""

        class Config:
            """Pydantic config."""

            allow_population_by_field_name = True
            """Allow instantiating this class by field name (instead of forcing alias)."""

        _NEST_UNDER = None

        @classmethod
        def load(cls, databag: MutableMapping):
            """Load this model from a Juju databag."""
            if cls._NEST_UNDER:
                return cls.parse_obj(json.loads(databag[cls._NEST_UNDER]))

            try:
                data = {
                    k: json.loads(v)
                    for k, v in databag.items()
                    # Don't attempt to parse model-external values
                    if k in {f.alias for f in cls.__fields__.values()}  # type: ignore
                }
            except json.JSONDecodeError as e:
                msg = f"invalid databag contents: expecting json. {databag}"
                log.error(msg)
                raise DataValidationError(msg) from e

            try:
                return cls.parse_raw(json.dumps(data))  # type: ignore
            except pydantic.ValidationError as e:
                msg = f"failed to validate databag: {databag}"
                log.debug(msg, exc_info=True)
                raise DataValidationError(msg) from e

        def dump(self, databag: Optional[MutableMapping] = None, clear: bool = True):
            """Write the contents of this model to Juju databag.

            :param databag: the databag to write the data to.
            :param clear: ensure the databag is cleared before writing it.
            """
            if clear and databag:
                databag.clear()

            if databag is None:
                databag = {}

            if self._NEST_UNDER:
                databag[self._NEST_UNDER] = self.json(by_alias=True, exclude_defaults=True)
                return databag

            for key, value in self.dict(by_alias=True, exclude_defaults=True).items():  # type: ignore
                databag[key] = json.dumps(value)

            return databag

else:
    from pydantic import ConfigDict, field_validator

    input_validator = partial(field_validator, mode="before")

    class DatabagModel(BaseModel):
        """Base databag model."""

        model_config = ConfigDict(
            # tolerate additional keys in databag
            extra="ignore",
            # Allow instantiating this class by field name (instead of forcing alias).
            populate_by_name=True,
            # Custom config key: whether to nest the whole datastructure (as json)
            # under a field or spread it out at the toplevel.
            _NEST_UNDER=None,
        )  # type: ignore
        """Pydantic config."""

        @classmethod
        def load(cls, databag: MutableMapping):
            """Load this model from a Juju databag."""
            nest_under = cls.model_config.get("_NEST_UNDER")
            if nest_under:
                return cls.model_validate(json.loads(databag[nest_under]))  # type: ignore

            try:
                data = {
                    k: json.loads(v)
                    for k, v in databag.items()
                    # Don't attempt to parse model-external values
                    if k in {(f.alias or n) for n, f in cls.model_fields.items()}  # type: ignore
                }
            except json.JSONDecodeError as e:
                msg = f"invalid databag contents: expecting json. {databag}"
                log.error(msg)
                raise DataValidationError(msg) from e

            try:
                return cls.model_validate_json(json.dumps(data))  # type: ignore
            except pydantic.ValidationError as e:
                msg = f"failed to validate databag: {databag}"
                log.debug(msg, exc_info=True)
                raise DataValidationError(msg) from e

        def dump(self, databag: Optional[MutableMapping] = None, clear: bool = True):
            """Write the contents of this model to Juju databag.

            :param databag: the databag to write the data to.
            :param clear: ensure the databag is cleared before writing it.
            """
            if clear and databag:
                databag.clear()

            if databag is None:
                databag = {}
            nest_under = self.model_config.get("_NEST_UNDER")
            if nest_under:
                databag[nest_under] = self.model_dump_json(  # type: ignore
                    by_alias=True,
                    # skip keys whose values are default
                    exclude_defaults=True,
                )
                return databag

            dct = self.model_dump(mode="json", by_alias=True, exclude_defaults=True)  # type: ignore
            databag.update({k: json.dumps(v) for k, v in dct.items()})
            return databag


# todo: import these models from charm-relation-interfaces/ingress/v2 instead of redeclaring them
class IngressUrl(BaseModel):
    """Ingress url schema."""

    url: AnyHttpUrl


class IngressProviderAppData(DatabagModel):
    """Ingress application databag schema."""

    ingress: Optional[IngressUrl] = None


class ProviderSchema(BaseModel):
    """Provider schema for Ingress."""

    app: IngressProviderAppData


class IngressHealthCheck(BaseModel):
    """HealthCheck schema for Ingress."""

    path: str = Field(description="The health check endpoint path (required).")
    scheme: Optional[str] = Field(
        default=None, description="Replaces the server URL scheme for the health check endpoint."
    )
    hostname: Optional[str] = Field(
        default=None, description="Hostname to be set in the health check request."
    )
    port: Optional[int] = Field(
        default=None, description="Replaces the server URL port for the health check endpoint."
    )
    interval: str = Field(default="30s", description="Frequency of the health check calls.")
    timeout: str = Field(default="5s", description="Maximum duration for a health check request.")


class IngressRequirerAppData(DatabagModel):
    """Ingress requirer application databag model."""

    model: str = Field(description="The model the application is in.")
    name: str = Field(description="the name of the app requesting ingress.")
    port: int = Field(description="The port the app wishes to be exposed.")
<<<<<<< HEAD
    healthcheck_params: Optional[IngressHealthCheck] = Field(
        default=None, description="Optional health check configuration for ingress."
=======
    healthcheck_params: Optional[Dict[str, str]] = Field(
        default=None, description="The path, interval, and timeout used by healthcheck."
>>>>>>> f73cd441
    )

    # fields on top of vanilla 'ingress' interface:
    strip_prefix: Optional[bool] = Field(
        default=False,
        description="Whether to strip the prefix from the ingress url.",
        alias="strip-prefix",
    )
    redirect_https: Optional[bool] = Field(
        default=False,
        description="Whether to redirect http traffic to https.",
        alias="redirect-https",
    )

    scheme: Optional[str] = Field(
        default="http", description="What scheme to use in the generated ingress url"
    )

    @input_validator("scheme")
    def validate_scheme(cls, scheme):  # noqa: N805  # pydantic wants 'cls' as first arg
        """Validate scheme arg."""
        if scheme not in {"http", "https", "h2c"}:
            raise ValueError("invalid scheme: should be one of `http|https|h2c`")
        return scheme

    @input_validator("port")
    def validate_port(cls, port):  # noqa: N805  # pydantic wants 'cls' as first arg
        """Validate port."""
        assert isinstance(port, int), type(port)
        assert 0 < port < 65535, "port out of TCP range"
        return port


class IngressRequirerUnitData(DatabagModel):
    """Ingress requirer unit databag model."""

    host: str = Field(description="Hostname at which the unit is reachable.")
    ip: Optional[str] = Field(
        None,
        description="IP at which the unit is reachable, "
        "IP can only be None if the IP information can't be retrieved from juju.",
    )

    @input_validator("host")
    def validate_host(cls, host):  # noqa: N805  # pydantic wants 'cls' as first arg
        """Validate host."""
        assert isinstance(host, str), type(host)
        return host

    @input_validator("ip")
    def validate_ip(cls, ip):  # noqa: N805  # pydantic wants 'cls' as first arg
        """Validate ip."""
        if ip is None:
            return None
        if not isinstance(ip, str):
            raise TypeError(f"got ip of type {type(ip)} instead of expected str")
        try:
            ipaddress.IPv4Address(ip)
            return ip
        except ipaddress.AddressValueError:
            pass
        try:
            ipaddress.IPv6Address(ip)
            return ip
        except ipaddress.AddressValueError:
            raise ValueError(f"{ip!r} is not a valid ip address")


class RequirerSchema(BaseModel):
    """Requirer schema for Ingress."""

    app: IngressRequirerAppData
    unit: IngressRequirerUnitData


class IngressError(RuntimeError):
    """Base class for custom errors raised by this library."""


class NotReadyError(IngressError):
    """Raised when a relation is not ready."""


class DataValidationError(IngressError):
    """Raised when data validation fails on IPU relation data."""


class _IngressPerAppBase(Object):
    """Base class for IngressPerUnit interface classes."""

    def __init__(self, charm: CharmBase, relation_name: str = DEFAULT_RELATION_NAME):
        super().__init__(charm, relation_name)

        self.charm: CharmBase = charm
        self.relation_name = relation_name
        self.app = self.charm.app
        self.unit = self.charm.unit

        observe = self.framework.observe
        rel_events = charm.on[relation_name]
        observe(rel_events.relation_created, self._handle_relation)
        observe(rel_events.relation_joined, self._handle_relation)
        observe(rel_events.relation_changed, self._handle_relation)
        observe(rel_events.relation_departed, self._handle_relation)
        observe(rel_events.relation_broken, self._handle_relation_broken)
        observe(charm.on.leader_elected, self._handle_upgrade_or_leader)  # type: ignore
        observe(charm.on.upgrade_charm, self._handle_upgrade_or_leader)  # type: ignore

    @property
    def relations(self):
        """The list of Relation instances associated with this endpoint."""
        return list(self.charm.model.relations[self.relation_name])

    def _handle_relation(self, event):
        """Subclasses should implement this method to handle a relation update."""
        pass

    def _handle_relation_broken(self, event):
        """Subclasses should implement this method to handle a relation breaking."""
        pass

    def _handle_upgrade_or_leader(self, event):
        """Subclasses should implement this method to handle upgrades or leadership change."""
        pass


class _IPAEvent(RelationEvent):
    __args__: Tuple[str, ...] = ()
    __optional_kwargs__: Dict[str, Any] = {}

    @classmethod
    def __attrs__(cls):
        return cls.__args__ + tuple(cls.__optional_kwargs__.keys())

    def __init__(self, handle, relation, *args, **kwargs):
        super().__init__(handle, relation)

        if not len(self.__args__) == len(args):
            raise TypeError("expected {} args, got {}".format(len(self.__args__), len(args)))

        for attr, obj in zip(self.__args__, args):
            setattr(self, attr, obj)
        for attr, default in self.__optional_kwargs__.items():
            obj = kwargs.get(attr, default)
            setattr(self, attr, obj)

    def snapshot(self):
        dct = super().snapshot()
        for attr in self.__attrs__():
            obj = getattr(self, attr)
            try:
                dct[attr] = obj
            except ValueError as e:
                raise ValueError(
                    "cannot automagically serialize {}: "
                    "override this method and do it "
                    "manually.".format(obj)
                ) from e

        return dct

    def restore(self, snapshot) -> None:
        super().restore(snapshot)
        for attr, obj in snapshot.items():
            setattr(self, attr, obj)


class IngressPerAppDataProvidedEvent(_IPAEvent):
    """Event representing that ingress data has been provided for an app."""

    __args__ = ("name", "model", "hosts", "strip_prefix", "redirect_https")

    if typing.TYPE_CHECKING:
        name: Optional[str] = None
        model: Optional[str] = None
        # sequence of hostname, port dicts
        hosts: Sequence["IngressRequirerUnitData"] = ()
        strip_prefix: bool = False
        redirect_https: bool = False


class IngressPerAppDataRemovedEvent(RelationEvent):
    """Event representing that ingress data has been removed for an app."""


class IngressPerAppProviderEvents(ObjectEvents):
    """Container for IPA Provider events."""

    data_provided = EventSource(IngressPerAppDataProvidedEvent)
    data_removed = EventSource(IngressPerAppDataRemovedEvent)


@dataclass
class IngressRequirerData:
    """Data exposed by the ingress requirer to the provider."""

    app: "IngressRequirerAppData"
    units: List["IngressRequirerUnitData"]


class IngressPerAppProvider(_IngressPerAppBase):
    """Implementation of the provider of ingress."""

    on = IngressPerAppProviderEvents()  # type: ignore

    def __init__(
        self,
        charm: CharmBase,
        relation_name: str = DEFAULT_RELATION_NAME,
    ):
        """Constructor for IngressPerAppProvider.

        Args:
            charm: The charm that is instantiating the instance.
            relation_name: The name of the relation endpoint to bind to
                (defaults to "ingress").
        """
        super().__init__(charm, relation_name)

    def _handle_relation(self, event):
        # created, joined or changed: if remote side has sent the required data:
        # notify listeners.
        if self.is_ready(event.relation):
            data = self.get_data(event.relation)
            self.on.data_provided.emit(  # type: ignore
                event.relation,
                data.app.name,
                data.app.model,
                [
                    unit.dict() if PYDANTIC_IS_V1 else unit.model_dump(mode="json")
                    for unit in data.units
                ],
                data.app.strip_prefix or False,
                data.app.redirect_https or False,
            )

    def _handle_relation_broken(self, event):
        self.on.data_removed.emit(event.relation)  # type: ignore

    def wipe_ingress_data(self, relation: Relation):
        """Clear ingress data from relation."""
        assert self.unit.is_leader(), "only leaders can do this"
        try:
            relation.data
        except ModelError as e:
            log.warning(
                "error {} accessing relation data for {!r}. "
                "Probably a ghost of a dead relation is still "
                "lingering around.".format(e, relation.name)
            )
            return
        del relation.data[self.app]["ingress"]

    def _get_requirer_units_data(self, relation: Relation) -> List["IngressRequirerUnitData"]:
        """Fetch and validate the requirer's app databag."""
        out: List["IngressRequirerUnitData"] = []

        unit: Unit
        for unit in relation.units:
            databag = relation.data[unit]
            try:
                data = IngressRequirerUnitData.load(databag)
                out.append(data)
            except pydantic.ValidationError:
                log.info(f"failed to validate remote unit data for {unit}")
                raise
        return out

    @staticmethod
    def _get_requirer_app_data(relation: Relation) -> "IngressRequirerAppData":
        """Fetch and validate the requirer's app databag."""
        app = relation.app
        if app is None:
            raise NotReadyError(relation)

        databag = relation.data[app]
        return IngressRequirerAppData.load(databag)

    def get_data(self, relation: Relation) -> IngressRequirerData:
        """Fetch the remote (requirer) app and units' databags."""
        try:
            return IngressRequirerData(
                self._get_requirer_app_data(relation), self._get_requirer_units_data(relation)
            )
        except (pydantic.ValidationError, DataValidationError) as e:
            raise DataValidationError("failed to validate ingress requirer data") from e

    def is_ready(self, relation: Optional[Relation] = None):
        """The Provider is ready if the requirer has sent valid data."""
        if not relation:
            return any(map(self.is_ready, self.relations))

        try:
            self.get_data(relation)
        except (DataValidationError, NotReadyError) as e:
            log.debug("Provider not ready; validation error encountered: %s" % str(e))
            return False
        return True

    def _published_url(self, relation: Relation) -> Optional["IngressProviderAppData"]:
        """Fetch and validate this app databag; return the ingress url."""
        if not self.is_ready(relation) or not self.unit.is_leader():
            # Handle edge case where remote app name can be missing, e.g.,
            # relation_broken events.
            # Also, only leader units can read own app databags.
            # FIXME https://github.com/canonical/traefik-k8s-operator/issues/34
            return None

        # fetch the provider's app databag
        databag = relation.data[self.app]
        if not databag.get("ingress"):
            raise NotReadyError("This application did not `publish_url` yet.")

        return IngressProviderAppData.load(databag)

    def publish_url(self, relation: Relation, url: str):
        """Publish to the app databag the ingress url."""
        ingress_url = {"url": url}
        try:
            IngressProviderAppData(ingress=ingress_url).dump(relation.data[self.app])  # type: ignore
        except pydantic.ValidationError as e:
            # If we cannot validate the url as valid, publish an empty databag and log the error.
            log.error(f"Failed to validate ingress url '{url}' - got ValidationError {e}")
            log.error(
                "url was not published to ingress relation for {relation.app}.  This error is likely due to an"
                " error or misconfiguration of the charm calling this library."
            )
            IngressProviderAppData(ingress=None).dump(relation.data[self.app])  # type: ignore

    @property
    def proxied_endpoints(self) -> Dict[str, Dict[str, str]]:
        """Returns the ingress settings provided to applications by this IngressPerAppProvider.

        For example, when this IngressPerAppProvider has provided the
        `http://foo.bar/my-model.my-app` URL to the my-app application, the returned dictionary
        will be:

        ```
        {
            "my-app": {
                "url": "http://foo.bar/my-model.my-app"
            }
        }
        ```
        """
        results: Dict[str, Dict[str, str]] = {}

        for ingress_relation in self.relations:
            if not ingress_relation.app:
                log.warning(
                    f"no app in relation {ingress_relation} when fetching proxied endpoints: skipping"
                )
                continue
            try:
                ingress_data = self._published_url(ingress_relation)
            except NotReadyError:
                log.warning(
                    f"no published url found in {ingress_relation}: "
                    f"traefik didn't publish_url yet to this relation."
                )
                continue

            if not ingress_data:
                log.warning(f"relation {ingress_relation} not ready yet: try again in some time.")
                continue

            # Validation above means ingress cannot be None, but type checker doesn't know that.
            ingress = ingress_data.ingress
            ingress = cast(IngressProviderAppData, ingress)
            if PYDANTIC_IS_V1:
                results[ingress_relation.app.name] = ingress.dict()
            else:
                results[ingress_relation.app.name] = ingress.model_dump(mode="json")
        return results


class IngressPerAppReadyEvent(_IPAEvent):
    """Event representing that ingress for an app is ready."""

    __args__ = ("url",)
    if typing.TYPE_CHECKING:
        url: Optional[str] = None


class IngressPerAppRevokedEvent(RelationEvent):
    """Event representing that ingress for an app has been revoked."""


class IngressPerAppRequirerEvents(ObjectEvents):
    """Container for IPA Requirer events."""

    ready = EventSource(IngressPerAppReadyEvent)
    revoked = EventSource(IngressPerAppRevokedEvent)


class IngressPerAppRequirer(_IngressPerAppBase):
    """Implementation of the requirer of the ingress relation."""

    on = IngressPerAppRequirerEvents()  # type: ignore

    # used to prevent spurious urls to be sent out if the event we're currently
    # handling is a relation-broken one.
    _stored = StoredState()

    def __init__(
        self,
        charm: CharmBase,
        relation_name: str = DEFAULT_RELATION_NAME,
        *,
        host: Optional[str] = None,
        ip: Optional[str] = None,
        port: Optional[int] = None,
        healthcheck_params: Optional[Dict[str, str]] = None,
        strip_prefix: bool = False,
        redirect_https: bool = False,
        # fixme: this is horrible UX.
        #  shall we switch to manually calling provide_ingress_requirements with all args when ready?
        scheme: Union[Callable[[], str], str] = lambda: "http",
        healthcheck_params: Optional[Dict[str, Any]] = None,
    ):
        """Constructor for IngressRequirer.

        The request args can be used to specify the ingress properties when the
        instance is created. If any are set, at least `port` is required, and
        they will be sent to the ingress provider as soon as it is available.
        All request args must be given as keyword args.

        Args:
            charm: the charm that is instantiating the library.
            relation_name: the name of the relation endpoint to bind to (defaults to `ingress`);
                relation must be of interface type `ingress` and have "limit: 1")
            host: Hostname to be used by the ingress provider to address the requiring
                application; if unspecified, the default Kubernetes service name will be used.
            ip: Alternative addressing method other than host to be used by the ingress provider;
                if unspecified, binding address from juju network API will be used.
            healthcheck_params: optional dictionary of healthcheck path, interval and timeout;
                if provided, path is required while interval and timeout will use traefik defaults.
            strip_prefix: configure Traefik to strip the path prefix.
            redirect_https: redirect incoming requests to HTTPS.
            scheme: callable returning the scheme to use when constructing the ingress url.
                Or a string, if the scheme is known and stable at charm-init-time.

        Request Args:
            port: the port of the service
        """
        super().__init__(charm, relation_name)
        self.charm: CharmBase = charm
        self.healthcheck_params = healthcheck_params
        self.relation_name = relation_name
        self._strip_prefix = strip_prefix
        self._redirect_https = redirect_https
        self._get_scheme = scheme if callable(scheme) else lambda: scheme

        self._stored.set_default(current_url=None)  # type: ignore

        # if instantiated with a port, and we are related, then
        # we immediately publish our ingress data  to speed up the process.
        if port:
            self._auto_data = host, ip, port
        else:
            self._auto_data = None

    def _handle_relation(self, event):
        # created, joined or changed: if we have auto data: publish it
        self._publish_auto_data()
        if self.is_ready():
            # Avoid spurious events, emit only when there is a NEW URL available
            new_url = (
                None
                if isinstance(event, RelationBrokenEvent)
                else self._get_url_from_relation_data()
            )
            if self._stored.current_url != new_url:  # type: ignore
                self._stored.current_url = new_url  # type: ignore
                self.on.ready.emit(event.relation, new_url)  # type: ignore

    def _handle_relation_broken(self, event):
        self._stored.current_url = None  # type: ignore
        self.on.revoked.emit(event.relation)  # type: ignore

    def _handle_upgrade_or_leader(self, event):
        """On upgrade/leadership change: ensure we publish the data we have."""
        self._publish_auto_data()

    def is_ready(self):
        """The Requirer is ready if the Provider has sent valid data."""
        try:
            return bool(self._get_url_from_relation_data())
        except DataValidationError as e:
            log.debug("Requirer not ready; validation error encountered: %s" % str(e))
            return False

    def _publish_auto_data(self):
        if self._auto_data:
            host, ip, port = self._auto_data
            self.provide_ingress_requirements(host=host, ip=ip, port=port)

    def provide_ingress_requirements(
        self,
        *,
        scheme: Optional[str] = None,
        host: Optional[str] = None,
        ip: Optional[str] = None,
        port: int,
    ):
        """Publishes the data that Traefik needs to provide ingress.

        Args:
            scheme: Scheme to be used; if unspecified, use the one used by __init__.
            host: Hostname to be used by the ingress provider to address the
             requirer unit; if unspecified, FQDN will be used instead
            ip: Alternative addressing method other than host to be used by the ingress provider.
                if unspecified, binding address from juju network API will be used.
            port: the port of the service (required)
        """
        for relation in self.relations:
            self._provide_ingress_requirements(scheme, host, ip, port, relation)

    def _provide_ingress_requirements(
        self,
        scheme: Optional[str],
        host: Optional[str],
        ip: Optional[str],
        port: int,
        relation: Relation,
    ):
        if self.unit.is_leader():
            self._publish_app_data(scheme, port, relation)

        self._publish_unit_data(host, ip, relation)

    def _publish_unit_data(
        self,
        host: Optional[str],
        ip: Optional[str],
        relation: Relation,
    ):
        if not host:
            host = socket.getfqdn()

        if ip is None:
            network_binding = self.charm.model.get_binding(relation)
            if (
                network_binding is not None
                and (bind_address := network_binding.network.bind_address) is not None
            ):
                ip = str(bind_address)
            else:
                log.error("failed to retrieve ip information from juju")

        unit_databag = relation.data[self.unit]
        try:
            IngressRequirerUnitData(host=host, ip=ip).dump(unit_databag)
        except pydantic.ValidationError as e:
            msg = "failed to validate unit data"
            log.info(msg, exc_info=True)  # log to INFO because this might be expected
            raise DataValidationError(msg) from e

    def _publish_app_data(
        self,
        scheme: Optional[str],
        port: int,
        relation: Relation,
    ):
        # assumes leadership!
        app_databag = relation.data[self.app]

        if not scheme:
            # If scheme was not provided, use the one given to the constructor.
            scheme = self._get_scheme()

        try:
            IngressRequirerAppData(  # type: ignore  # pyright does not like aliases
                model=self.model.name,
                name=self.app.name,
                scheme=scheme,
                healthcheck_params=self.healthcheck_params,
                port=port,
                strip_prefix=self._strip_prefix,  # type: ignore  # pyright does not like aliases
                redirect_https=self._redirect_https,  # type: ignore  # pyright does not like aliases
                healthcheck_params=(
                    IngressHealthCheck(**self.healthcheck_params)
                    if self.healthcheck_params
                    else None
                ),
            ).dump(app_databag)
        except pydantic.ValidationError as e:
            msg = "failed to validate app data"
            log.info(msg, exc_info=True)  # log to INFO because this might be expected
            raise DataValidationError(msg) from e

    @property
    def relation(self):
        """The established Relation instance, or None."""
        return self.relations[0] if self.relations else None

    def _get_url_from_relation_data(self) -> Optional[str]:
        """The full ingress URL to reach the current unit.

        Returns None if the URL isn't available yet.
        """
        relation = self.relation
        if not relation or not relation.app:
            return None

        # fetch the provider's app databag
        try:
            databag = relation.data[relation.app]
        except ModelError as e:
            log.debug(
                f"Error {e} attempting to read remote app data; "
                f"probably we are in a relation_departed hook"
            )
            return None

        if not databag:  # not ready yet
            return None

        ingress = IngressProviderAppData.load(databag).ingress
        if ingress is None:
            return None

        return str(ingress.url)

    @property
    def url(self) -> Optional[str]:
        """The full ingress URL to reach the current unit.

        Returns None if the URL isn't available yet.
        """
        data = (
            typing.cast(Optional[str], self._stored.current_url)  # type: ignore
            or self._get_url_from_relation_data()
        )
        return data<|MERGE_RESOLUTION|>--- conflicted
+++ resolved
@@ -85,6 +85,7 @@
 # Increment this PATCH version before using `charmcraft publish-lib` or reset
 # to 0 if you are raising the major API version
 LIBPATCH = 15
+LIBPATCH = 15
 
 PYDEPS = ["pydantic"]
 
@@ -269,13 +270,8 @@
     model: str = Field(description="The model the application is in.")
     name: str = Field(description="the name of the app requesting ingress.")
     port: int = Field(description="The port the app wishes to be exposed.")
-<<<<<<< HEAD
     healthcheck_params: Optional[IngressHealthCheck] = Field(
         default=None, description="Optional health check configuration for ingress."
-=======
-    healthcheck_params: Optional[Dict[str, str]] = Field(
-        default=None, description="The path, interval, and timeout used by healthcheck."
->>>>>>> f73cd441
     )
 
     # fields on top of vanilla 'ingress' interface:
@@ -713,6 +709,8 @@
                 if unspecified, binding address from juju network API will be used.
             healthcheck_params: optional dictionary of healthcheck path, interval and timeout;
                 if provided, path is required while interval and timeout will use traefik defaults.
+            healthcheck_params: optional dictionary of healthcheck path, interval and timeout;
+                if provided, path is required while interval and timeout will use traefik defaults.
             strip_prefix: configure Traefik to strip the path prefix.
             redirect_https: redirect incoming requests to HTTPS.
             scheme: callable returning the scheme to use when constructing the ingress url.
@@ -723,6 +721,7 @@
         """
         super().__init__(charm, relation_name)
         self.charm: CharmBase = charm
+        self.healthcheck_params = healthcheck_params
         self.healthcheck_params = healthcheck_params
         self.relation_name = relation_name
         self._strip_prefix = strip_prefix
