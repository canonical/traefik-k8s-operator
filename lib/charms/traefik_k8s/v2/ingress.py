# Copyright 2023 Canonical Ltd.
# See LICENSE file for licensing details.

r"""# Interface Library for ingress.

This library wraps relation endpoints using the `ingress` interface
and provides a Python API for both requesting and providing per-application
ingress, with load-balancing occurring across all units.

## Getting Started

To get started using the library, you just need to fetch the library using `charmcraft`.

```shell
cd some-charm
charmcraft fetch-lib charms.traefik_k8s.v1.ingress
```

In the `metadata.yaml` of the charm, add the following:

```yaml
requires:
    ingress:
        interface: ingress
        limit: 1
```

Then, to initialise the library:

```python
from charms.traefik_k8s.v2.ingress import (IngressPerAppRequirer,
  IngressPerAppReadyEvent, IngressPerAppRevokedEvent)

class SomeCharm(CharmBase):
  def __init__(self, *args):
    # ...
    self.ingress = IngressPerAppRequirer(self, port=80)
    # The following event is triggered when the ingress URL to be used
    # by this deployment of the `SomeCharm` is ready (or changes).
    self.framework.observe(
        self.ingress.on.ready, self._on_ingress_ready
    )
    self.framework.observe(
        self.ingress.on.revoked, self._on_ingress_revoked
    )

    def _on_ingress_ready(self, event: IngressPerAppReadyEvent):
        logger.info("This app's ingress URL: %s", event.url)

    def _on_ingress_revoked(self, event: IngressPerAppRevokedEvent):
        logger.info("This app no longer has ingress")
"""
import ipaddress
import json
import logging
import socket
import typing
from dataclasses import dataclass
from typing import Any, Callable, Dict, List, MutableMapping, Optional, Sequence, Tuple, Union

import pydantic
from ops.charm import CharmBase, RelationBrokenEvent, RelationEvent
from ops.framework import EventSource, Object, ObjectEvents, StoredState
from ops.model import ModelError, Relation, Unit
from pydantic import AnyHttpUrl, BaseModel, Field, validator

# The unique Charmhub library identifier, never change it
LIBID = "e6de2a5cd5b34422a204668f3b8f90d2"

# Increment this major API version when introducing breaking changes
LIBAPI = 2

# Increment this PATCH version before using `charmcraft publish-lib` or reset
# to 0 if you are raising the major API version
<<<<<<< HEAD
LIBPATCH = 4
=======
LIBPATCH = 7
>>>>>>> 1ad53b64

PYDEPS = ["pydantic<2.0"]

DEFAULT_RELATION_NAME = "ingress"
RELATION_INTERFACE = "ingress"

log = logging.getLogger(__name__)
BUILTIN_JUJU_KEYS = {"ingress-address", "private-address", "egress-subnets"}


class DatabagModel(BaseModel):
    """Base databag model."""

    class Config:
        """Pydantic config."""

        allow_population_by_field_name = True
        """Allow instantiating this class by field name (instead of forcing alias)."""

    _NEST_UNDER = None

    @classmethod
    def load(cls, databag: MutableMapping):
        """Load this model from a Juju databag."""
        if cls._NEST_UNDER:
            return cls.parse_obj(json.loads(databag[cls._NEST_UNDER]))

        try:
            data = {k: json.loads(v) for k, v in databag.items() if k not in BUILTIN_JUJU_KEYS}
        except json.JSONDecodeError as e:
            msg = f"invalid databag contents: expecting json. {databag}"
            log.error(msg)
            raise DataValidationError(msg) from e

        try:
            return cls.parse_raw(json.dumps(data))  # type: ignore
        except pydantic.ValidationError as e:
            msg = f"failed to validate databag: {databag}"
            log.error(msg, exc_info=True)
            raise DataValidationError(msg) from e

    def dump(self, databag: Optional[MutableMapping] = None, clear: bool = True):
        """Write the contents of this model to Juju databag.

        :param databag: the databag to write the data to.
        :param clear: ensure the databag is cleared before writing it.
        """
        if clear and databag:
            databag.clear()

        if databag is None:
            databag = {}

        if self._NEST_UNDER:
            databag[self._NEST_UNDER] = self.json()

        dct = self.dict()
        for key, field in self.__fields__.items():  # type: ignore
            value = dct[key]
            databag[field.alias or key] = json.dumps(value)

        return databag


# todo: import these models from charm-relation-interfaces/ingress/v2 instead of redeclaring them
class IngressUrl(BaseModel):
    """Ingress url schema."""

    url: AnyHttpUrl


class IngressProviderAppData(DatabagModel):
    """Ingress application databag schema."""

    ingress: IngressUrl


class ProviderSchema(BaseModel):
    """Provider schema for Ingress."""

    app: IngressProviderAppData


class IngressRequirerAppData(DatabagModel):
    """Ingress requirer application databag model."""

    model: str = Field(description="The model the application is in.")
    name: str = Field(description="the name of the app requesting ingress.")
    port: int = Field(description="The port the app wishes to be exposed.")

    # fields on top of vanilla 'ingress' interface:
    strip_prefix: Optional[bool] = Field(
        description="Whether to strip the prefix from the ingress url.", alias="strip-prefix"
    )
    redirect_https: Optional[bool] = Field(
        description="Whether to redirect http traffic to https.", alias="redirect-https"
    )

    scheme: Optional[str] = Field(
        default="http", description="What scheme to use in the generated ingress url"
    )

    @validator("scheme", pre=True)
    def validate_scheme(cls, scheme):  # noqa: N805  # pydantic wants 'cls' as first arg
        """Validate scheme arg."""
        if scheme not in {"http", "https", "h2c"}:
            raise ValueError("invalid scheme: should be one of `http|https|h2c`")
        return scheme

    @validator("port", pre=True)
    def validate_port(cls, port):  # noqa: N805  # pydantic wants 'cls' as first arg
        """Validate port."""
        assert isinstance(port, int), type(port)
        assert 0 < port < 65535, "port out of TCP range"
        return port


class IngressRequirerUnitData(DatabagModel):
    """Ingress requirer unit databag model."""

    host: str = Field(description="Hostname at which the unit is reachable.")
    ip: str = Field(description="IP at which the unit is reachable.")

    @validator("host", pre=True)
    def validate_host(cls, host):  # noqa: N805  # pydantic wants 'cls' as first arg
        """Validate host."""
        assert isinstance(host, str), type(host)
        return host

    @validator("ip", pre=True)
    def validate_ip(cls, ip):  # noqa: N805  # pydantic wants 'cls' as first arg
        """Validate ip."""
        assert isinstance(ip, str), type(ip)
        try:
            ipaddress.IPv4Address(ip)
            return ip
        except ipaddress.AddressValueError:
            pass
        try:
            ipaddress.IPv6Address(ip)
            return ip
        except ipaddress.AddressValueError:
            raise ValueError(f"{ip!r} is not a valid ip address")


class RequirerSchema(BaseModel):
    """Requirer schema for Ingress."""

    app: IngressRequirerAppData
    unit: IngressRequirerUnitData


class IngressError(RuntimeError):
    """Base class for custom errors raised by this library."""


class NotReadyError(IngressError):
    """Raised when a relation is not ready."""


class DataValidationError(IngressError):
    """Raised when data validation fails on IPU relation data."""


class _IngressPerAppBase(Object):
    """Base class for IngressPerUnit interface classes."""

    def __init__(self, charm: CharmBase, relation_name: str = DEFAULT_RELATION_NAME):
        super().__init__(charm, relation_name)

        self.charm: CharmBase = charm
        self.relation_name = relation_name
        self.app = self.charm.app
        self.unit = self.charm.unit

        observe = self.framework.observe
        rel_events = charm.on[relation_name]
        observe(rel_events.relation_created, self._handle_relation)
        observe(rel_events.relation_joined, self._handle_relation)
        observe(rel_events.relation_changed, self._handle_relation)
        observe(rel_events.relation_departed, self._handle_relation)
        observe(rel_events.relation_broken, self._handle_relation_broken)
        observe(charm.on.leader_elected, self._handle_upgrade_or_leader)  # type: ignore
        observe(charm.on.upgrade_charm, self._handle_upgrade_or_leader)  # type: ignore

    @property
    def relations(self):
        """The list of Relation instances associated with this endpoint."""
        return list(self.charm.model.relations[self.relation_name])

    def _handle_relation(self, event):
        """Subclasses should implement this method to handle a relation update."""
        pass

    def _handle_relation_broken(self, event):
        """Subclasses should implement this method to handle a relation breaking."""
        pass

    def _handle_upgrade_or_leader(self, event):
        """Subclasses should implement this method to handle upgrades or leadership change."""
        pass


class _IPAEvent(RelationEvent):
    __args__: Tuple[str, ...] = ()
    __optional_kwargs__: Dict[str, Any] = {}

    @classmethod
    def __attrs__(cls):
        return cls.__args__ + tuple(cls.__optional_kwargs__.keys())

    def __init__(self, handle, relation, *args, **kwargs):
        super().__init__(handle, relation)

        if not len(self.__args__) == len(args):
            raise TypeError("expected {} args, got {}".format(len(self.__args__), len(args)))

        for attr, obj in zip(self.__args__, args):
            setattr(self, attr, obj)
        for attr, default in self.__optional_kwargs__.items():
            obj = kwargs.get(attr, default)
            setattr(self, attr, obj)

    def snapshot(self):
        dct = super().snapshot()
        for attr in self.__attrs__():
            obj = getattr(self, attr)
            try:
                dct[attr] = obj
            except ValueError as e:
                raise ValueError(
                    "cannot automagically serialize {}: "
                    "override this method and do it "
                    "manually.".format(obj)
                ) from e

        return dct

    def restore(self, snapshot) -> None:
        super().restore(snapshot)
        for attr, obj in snapshot.items():
            setattr(self, attr, obj)


class IngressPerAppDataProvidedEvent(_IPAEvent):
    """Event representing that ingress data has been provided for an app."""

    __args__ = ("name", "model", "hosts", "strip_prefix", "redirect_https")

    if typing.TYPE_CHECKING:
        name: Optional[str] = None
        model: Optional[str] = None
        # sequence of hostname, port dicts
        hosts: Sequence["IngressRequirerUnitData"] = ()
        strip_prefix: bool = False
        redirect_https: bool = False


class IngressPerAppDataRemovedEvent(RelationEvent):
    """Event representing that ingress data has been removed for an app."""


class IngressPerAppProviderEvents(ObjectEvents):
    """Container for IPA Provider events."""

    data_provided = EventSource(IngressPerAppDataProvidedEvent)
    data_removed = EventSource(IngressPerAppDataRemovedEvent)


@dataclass
class IngressRequirerData:
    """Data exposed by the ingress requirer to the provider."""

    app: "IngressRequirerAppData"
    units: List["IngressRequirerUnitData"]


class TlsProviderType(typing.Protocol):
    """Placeholder."""

    @property
    def enabled(self) -> bool:  # type: ignore
        """Placeholder."""


class IngressPerAppProvider(_IngressPerAppBase):
    """Implementation of the provider of ingress."""

    on = IngressPerAppProviderEvents()  # type: ignore

    def __init__(
        self,
        charm: CharmBase,
        relation_name: str = DEFAULT_RELATION_NAME,
    ):
        """Constructor for IngressPerAppProvider.

        Args:
            charm: The charm that is instantiating the instance.
            relation_name: The name of the relation endpoint to bind to
                (defaults to "ingress").
        """
        super().__init__(charm, relation_name)

    def _handle_relation(self, event):
        # created, joined or changed: if remote side has sent the required data:
        # notify listeners.
        if self.is_ready(event.relation):
            data = self.get_data(event.relation)
            self.on.data_provided.emit(  # type: ignore
                event.relation,
                data.app.name,
                data.app.model,
                [unit.dict() for unit in data.units],
                data.app.strip_prefix or False,
                data.app.redirect_https or False,
            )

    def _handle_relation_broken(self, event):
        self.on.data_removed.emit(event.relation)  # type: ignore

    def wipe_ingress_data(self, relation: Relation):
        """Clear ingress data from relation."""
        assert self.unit.is_leader(), "only leaders can do this"
        try:
            relation.data
        except ModelError as e:
            log.warning(
                "error {} accessing relation data for {!r}. "
                "Probably a ghost of a dead relation is still "
                "lingering around.".format(e, relation.name)
            )
            return
        del relation.data[self.app]["ingress"]

    def _get_requirer_units_data(self, relation: Relation) -> List["IngressRequirerUnitData"]:
        """Fetch and validate the requirer's app databag."""
        out: List["IngressRequirerUnitData"] = []

        unit: Unit
        for unit in relation.units:
            databag = relation.data[unit]
            try:
                data = IngressRequirerUnitData.load(databag)
                out.append(data)
            except pydantic.ValidationError:
                log.info(f"failed to validate remote unit data for {unit}")
                raise
        return out

    @staticmethod
    def _get_requirer_app_data(relation: Relation) -> "IngressRequirerAppData":
        """Fetch and validate the requirer's app databag."""
        app = relation.app
        if app is None:
            raise NotReadyError(relation)

        databag = relation.data[app]
        return IngressRequirerAppData.load(databag)

    def get_data(self, relation: Relation) -> IngressRequirerData:
        """Fetch the remote (requirer) app and units' databags."""
        try:
            return IngressRequirerData(
                self._get_requirer_app_data(relation), self._get_requirer_units_data(relation)
            )
        except (pydantic.ValidationError, DataValidationError) as e:
            raise DataValidationError("failed to validate ingress requirer data") from e

    def is_ready(self, relation: Optional[Relation] = None):
        """The Provider is ready if the requirer has sent valid data."""
        if not relation:
            return any(map(self.is_ready, self.relations))

        try:
            self.get_data(relation)
        except (DataValidationError, NotReadyError) as e:
            log.debug("Provider not ready; validation error encountered: %s" % str(e))
            return False
        return True

    def _published_url(self, relation: Relation) -> Optional["IngressProviderAppData"]:
        """Fetch and validate this app databag; return the ingress url."""
        if not self.is_ready(relation) or not self.unit.is_leader():
            # Handle edge case where remote app name can be missing, e.g.,
            # relation_broken events.
            # Also, only leader units can read own app databags.
            # FIXME https://github.com/canonical/traefik-k8s-operator/issues/34
            return None

        # fetch the provider's app databag
        databag = relation.data[self.app]
        if not databag.get("ingress"):
            raise NotReadyError("This application did not `publish_url` yet.")

        return IngressProviderAppData.load(databag)

    def publish_url(self, relation: Relation, url: str):
        """Publish to the app databag the ingress url."""
        ingress_url = {"url": url}
        IngressProviderAppData.parse_obj({"ingress": ingress_url}).dump(relation.data[self.app])

    @property
    def proxied_endpoints(self) -> Dict[str, str]:
        """Returns the ingress settings provided to applications by this IngressPerAppProvider.

        For example, when this IngressPerAppProvider has provided the
        `http://foo.bar/my-model.my-app` URL to the my-app application, the returned dictionary
        will be:

        ```
        {
            "my-app": {
                "url": "http://foo.bar/my-model.my-app"
            }
        }
        ```
        """
        results = {}

        for ingress_relation in self.relations:
            if not ingress_relation.app:
                log.warning(
                    f"no app in relation {ingress_relation} when fetching proxied endpoints: skipping"
                )
                continue
            try:
                ingress_data = self._published_url(ingress_relation)
            except NotReadyError:
                log.warning(
                    f"no published url found in {ingress_relation}: "
                    f"traefik didn't publish_url yet to this relation."
                )
                continue

            if not ingress_data:
                log.warning(f"relation {ingress_relation} not ready yet: try again in some time.")
                continue

            results[ingress_relation.app.name] = ingress_data.ingress.dict()
        return results


class IngressPerAppReadyEvent(_IPAEvent):
    """Event representing that ingress for an app is ready."""

    __args__ = ("url",)
    if typing.TYPE_CHECKING:
        url: Optional[str] = None


class IngressPerAppRevokedEvent(RelationEvent):
    """Event representing that ingress for an app has been revoked."""


class IngressPerAppRequirerEvents(ObjectEvents):
    """Container for IPA Requirer events."""

    ready = EventSource(IngressPerAppReadyEvent)
    revoked = EventSource(IngressPerAppRevokedEvent)


class IngressPerAppRequirer(_IngressPerAppBase):
    """Implementation of the requirer of the ingress relation."""

    on = IngressPerAppRequirerEvents()  # type: ignore

    # used to prevent spurious urls to be sent out if the event we're currently
    # handling is a relation-broken one.
    _stored = StoredState()

    def __init__(
        self,
        charm: CharmBase,
        relation_name: str = DEFAULT_RELATION_NAME,
        *,
        host: Optional[str] = None,
        ip: Optional[str] = None,
        port: Optional[int] = None,
        strip_prefix: bool = False,
        redirect_https: bool = False,
        # fixme: this is horrible UX.
        #  shall we switch to manually calling provide_ingress_requirements with all args when ready?
        scheme: Union[Callable[[], str], str] = lambda: "http",
    ):
        """Constructor for IngressRequirer.

        The request args can be used to specify the ingress properties when the
        instance is created. If any are set, at least `port` is required, and
        they will be sent to the ingress provider as soon as it is available.
        All request args must be given as keyword args.

        Args:
            charm: the charm that is instantiating the library.
            relation_name: the name of the relation endpoint to bind to (defaults to `ingress`);
                relation must be of interface type `ingress` and have "limit: 1")
            host: Hostname to be used by the ingress provider to address the requiring
                application; if unspecified, the default Kubernetes service name will be used.
            ip: Alternative addressing method other than host to be used by the ingress provider;
                if unspecified, binding address from juju network API will be used.
            strip_prefix: configure Traefik to strip the path prefix.
            redirect_https: redirect incoming requests to HTTPS.
            scheme: callable returning the scheme to use when constructing the ingress url.
                Or a string, if the scheme is known and stable at charm-init-time.

        Request Args:
            port: the port of the service
        """
        super().__init__(charm, relation_name)
        self.charm: CharmBase = charm
        self.relation_name = relation_name
        self._strip_prefix = strip_prefix
        self._redirect_https = redirect_https
        self._get_scheme = scheme if callable(scheme) else lambda: scheme

        self._stored.set_default(current_url=None)  # type: ignore

        # if instantiated with a port, and we are related, then
        # we immediately publish our ingress data  to speed up the process.
        if port:
            self._auto_data = host, ip, port
        else:
            self._auto_data = None

    def _handle_relation(self, event):
        # created, joined or changed: if we have auto data: publish it
        self._publish_auto_data()

        if self.is_ready():
            # Avoid spurious events, emit only when there is a NEW URL available
            new_url = (
                None
                if isinstance(event, RelationBrokenEvent)
                else self._get_url_from_relation_data()
            )
            if self._stored.current_url != new_url:  # type: ignore
                self._stored.current_url = new_url  # type: ignore
                self.on.ready.emit(event.relation, new_url)  # type: ignore

    def _handle_relation_broken(self, event):
        self._stored.current_url = None  # type: ignore
        self.on.revoked.emit(event.relation)  # type: ignore

    def _handle_upgrade_or_leader(self, event):
        """On upgrade/leadership change: ensure we publish the data we have."""
        self._publish_auto_data()

    def is_ready(self):
        """The Requirer is ready if the Provider has sent valid data."""
        try:
            return bool(self._get_url_from_relation_data())
        except DataValidationError as e:
            log.debug("Requirer not ready; validation error encountered: %s" % str(e))
            return False

    def _publish_auto_data(self):
        if self._auto_data:
            host, ip, port = self._auto_data
            self.provide_ingress_requirements(host=host, ip=ip, port=port)

    def provide_ingress_requirements(
<<<<<<< HEAD
        self, *, host: Optional[str] = None, ip: Optional[str] = None, port: int
=======
        self,
        *,
        scheme: Optional[str] = None,
        host: Optional[str] = None,
        port: int,
>>>>>>> 1ad53b64
    ):
        """Publishes the data that Traefik needs to provide ingress.

        Args:
            scheme: Scheme to be used; if unspecified, use the one used by __init__.
            host: Hostname to be used by the ingress provider to address the
             requirer unit; if unspecified, FQDN will be used instead
            ip: Alternative addressing method other than host to be used by the ingress provider.
                if unspecified, binding address from juju network API will be used.
            port: the port of the service (required)
        """
        for relation in self.relations:
            self._provide_ingress_requirements(scheme, host, port, relation)

    def _provide_ingress_requirements(
        self,
        scheme: Optional[str],
        host: Optional[str],
        port: int,
        relation: Relation,
    ):
        if self.unit.is_leader():
            self._publish_app_data(scheme, port, relation)

        self._publish_unit_data(host, relation)

    def _publish_unit_data(
        self,
        host: Optional[str],
        relation: Relation,
    ):
        if not host:
            host = socket.getfqdn()

<<<<<<< HEAD
        if not ip:
            network_binding = self.charm.model.get_binding(self.relation)
            if network_binding is None:
                raise RuntimeError(
                    f"can't find IP address for relation {self.relation}, network binding is None"
                )
            binding_ip = network_binding.network.bind_address
            if binding_ip is None:
                raise RuntimeError(
                    f"can't find IP address for relation {self.relation}, bind address is None"
                )
            ip = str(binding_ip)

        unit_databag = self.relation.data[self.unit]
=======
        unit_databag = relation.data[self.unit]
>>>>>>> 1ad53b64
        try:
            IngressRequirerUnitData(host=host, ip=ip).dump(unit_databag)
        except pydantic.ValidationError as e:
            msg = "failed to validate unit data"
            log.info(msg, exc_info=True)  # log to INFO because this might be expected
            raise DataValidationError(msg) from e

    def _publish_app_data(
        self,
        scheme: Optional[str],
        port: int,
        relation: Relation,
    ):
        # assumes leadership!
        app_databag = relation.data[self.app]

        if not scheme:
            # If scheme was not provided, use the one given to the constructor.
            scheme = self._get_scheme()

        try:
            IngressRequirerAppData(  # type: ignore  # pyright does not like aliases
                model=self.model.name,
                name=self.app.name,
                scheme=scheme,
                port=port,
                strip_prefix=self._strip_prefix,  # type: ignore  # pyright does not like aliases
                redirect_https=self._redirect_https,  # type: ignore  # pyright does not like aliases
            ).dump(app_databag)
        except pydantic.ValidationError as e:
            msg = "failed to validate app data"
            log.info(msg, exc_info=True)  # log to INFO because this might be expected
            raise DataValidationError(msg) from e

    @property
    def relation(self):
        """The established Relation instance, or None."""
        return self.relations[0] if self.relations else None

    def _get_url_from_relation_data(self) -> Optional[str]:
        """The full ingress URL to reach the current unit.

        Returns None if the URL isn't available yet.
        """
        relation = self.relation
        if not relation or not relation.app:
            return None

        # fetch the provider's app databag
        try:
            databag = relation.data[relation.app]
        except ModelError as e:
            log.debug(
                f"Error {e} attempting to read remote app data; "
                f"probably we are in a relation_departed hook"
            )
            return None

        if not databag:  # not ready yet
            return None

        return str(IngressProviderAppData.load(databag).ingress.url)

    @property
    def url(self) -> Optional[str]:
        """The full ingress URL to reach the current unit.

        Returns None if the URL isn't available yet.
        """
        data = (
            typing.cast(Optional[str], self._stored.current_url)  # type: ignore
            or self._get_url_from_relation_data()
        )
        return data<|MERGE_RESOLUTION|>--- conflicted
+++ resolved
@@ -72,11 +72,7 @@
 
 # Increment this PATCH version before using `charmcraft publish-lib` or reset
 # to 0 if you are raising the major API version
-<<<<<<< HEAD
-LIBPATCH = 4
-=======
-LIBPATCH = 7
->>>>>>> 1ad53b64
+LIBPATCH = 8
 
 PYDEPS = ["pydantic<2.0"]
 
@@ -638,15 +634,11 @@
             self.provide_ingress_requirements(host=host, ip=ip, port=port)
 
     def provide_ingress_requirements(
-<<<<<<< HEAD
-        self, *, host: Optional[str] = None, ip: Optional[str] = None, port: int
-=======
         self,
         *,
         scheme: Optional[str] = None,
         host: Optional[str] = None,
         port: int,
->>>>>>> 1ad53b64
     ):
         """Publishes the data that Traefik needs to provide ingress.
 
@@ -681,7 +673,6 @@
         if not host:
             host = socket.getfqdn()
 
-<<<<<<< HEAD
         if not ip:
             network_binding = self.charm.model.get_binding(self.relation)
             if network_binding is None:
@@ -695,10 +686,7 @@
                 )
             ip = str(binding_ip)
 
-        unit_databag = self.relation.data[self.unit]
-=======
         unit_databag = relation.data[self.unit]
->>>>>>> 1ad53b64
         try:
             IngressRequirerUnitData(host=host, ip=ip).dump(unit_databag)
         except pydantic.ValidationError as e:
