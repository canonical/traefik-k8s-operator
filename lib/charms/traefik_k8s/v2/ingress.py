# Copyright 2024 Canonical Ltd.
# See LICENSE file for licensing details.

r"""# Interface Library for ingress.

This library wraps relation endpoints using the `ingress` interface
and provides a Python API for both requesting and providing per-application
ingress, with load-balancing occurring across all units.

## Getting Started

To get started using the library, you just need to fetch the library using `charmcraft`.

```shell
cd some-charm
charmcraft fetch-lib charms.traefik_k8s.v2.ingress
```

In the `metadata.yaml` of the charm, add the following:

```yaml
requires:
    ingress:
        interface: ingress
        limit: 1
```

Then, to initialise the library:

```python
from charms.traefik_k8s.v2.ingress import (IngressPerAppRequirer,
  IngressPerAppReadyEvent, IngressPerAppRevokedEvent)

class SomeCharm(CharmBase):
  def __init__(self, *args):
    # ...
    self.ingress = IngressPerAppRequirer(self, port=80)
    # The following event is triggered when the ingress URL to be used
    # by this deployment of the `SomeCharm` is ready (or changes).
    self.framework.observe(
        self.ingress.on.ready, self._on_ingress_ready
    )
    self.framework.observe(
        self.ingress.on.revoked, self._on_ingress_revoked
    )

    def _on_ingress_ready(self, event: IngressPerAppReadyEvent):
        logger.info("This app's ingress URL: %s", event.url)

    def _on_ingress_revoked(self, event: IngressPerAppRevokedEvent):
        logger.info("This app no longer has ingress")
"""

import ipaddress
import json
import logging
import socket
import typing
from dataclasses import dataclass
from functools import partial
from typing import (
    Any,
    Callable,
    Dict,
    List,
    MutableMapping,
    Optional,
    Sequence,
    Tuple,
    Union,
    cast,
)

import pydantic
from ops.charm import CharmBase, RelationBrokenEvent, RelationEvent
from ops.framework import EventSource, Object, ObjectEvents, StoredState
from ops.model import ModelError, Relation, Unit
from pydantic import AnyHttpUrl, BaseModel, Field

# The unique Charmhub library identifier, never change it
LIBID = "e6de2a5cd5b34422a204668f3b8f90d2"

# Increment this major API version when introducing breaking changes
LIBAPI = 2

# Increment this PATCH version before using `charmcraft publish-lib` or reset
# to 0 if you are raising the major API version
LIBPATCH = 17

PYDEPS = ["pydantic"]

DEFAULT_RELATION_NAME = "ingress"
RELATION_INTERFACE = "ingress"

log = logging.getLogger(__name__)
BUILTIN_JUJU_KEYS = {"ingress-address", "private-address", "egress-subnets"}

PYDANTIC_IS_V1 = int(pydantic.version.VERSION.split(".")[0]) < 2
if PYDANTIC_IS_V1:  # noqa
    from pydantic import validator

    input_validator = partial(validator, pre=True)

    class DatabagModel(BaseModel):  # type: ignore
        """Base databag model."""

        class Config:
            """Pydantic config."""

            allow_population_by_field_name = True
            """Allow instantiating this class by field name (instead of forcing alias)."""

        _NEST_UNDER = None

        @classmethod
        def load(cls, databag: MutableMapping):
            """Load this model from a Juju databag."""
            if cls._NEST_UNDER:
                return cls.parse_obj(json.loads(databag[cls._NEST_UNDER]))

            try:
                data = {
                    k: json.loads(v)
                    for k, v in databag.items()
                    # Don't attempt to parse model-external values
                    if k in {f.alias for f in cls.__fields__.values()}  # type: ignore
                }
            except json.JSONDecodeError as e:
                msg = f"invalid databag contents: expecting json. {databag}"
                log.error(msg)
                raise DataValidationError(msg) from e

            try:
                return cls.parse_raw(json.dumps(data))  # type: ignore
            except pydantic.ValidationError as e:
                msg = f"failed to validate databag: {databag}"
                log.debug(msg, exc_info=True)
                raise DataValidationError(msg) from e

        def dump(self, databag: Optional[MutableMapping] = None, clear: bool = True):
            """Write the contents of this model to Juju databag.

            :param databag: the databag to write the data to.
            :param clear: ensure the databag is cleared before writing it.
            """
            if clear and databag:
                databag.clear()

            if databag is None:
                databag = {}

            if self._NEST_UNDER:
                databag[self._NEST_UNDER] = self.json(by_alias=True, exclude_defaults=True)
                return databag

            for key, value in self.dict(by_alias=True, exclude_defaults=True).items():  # type: ignore  # noqa
                databag[key] = json.dumps(value)

            return databag

else:
    from pydantic import ConfigDict, field_validator

    input_validator = partial(field_validator, mode="before")

    class DatabagModel(BaseModel):
        """Base databag model."""

        model_config = ConfigDict(
            # tolerate additional keys in databag
            extra="ignore",
            # Allow instantiating this class by field name (instead of forcing alias).
            populate_by_name=True,
            # Custom config key: whether to nest the whole datastructure (as json)
            # under a field or spread it out at the toplevel.
            _NEST_UNDER=None,
        )  # type: ignore
        """Pydantic config."""

        @classmethod
        def load(cls, databag: MutableMapping):
            """Load this model from a Juju databag."""
            nest_under = cls.model_config.get("_NEST_UNDER")
            if nest_under:
                return cls.model_validate(json.loads(databag[nest_under]))  # type: ignore

            try:
                data = {
                    k: json.loads(v)
                    for k, v in databag.items()
                    # Don't attempt to parse model-external values
                    if k in {(f.alias or n) for n, f in cls.model_fields.items()}  # type: ignore
                }
            except json.JSONDecodeError as e:
                msg = f"invalid databag contents: expecting json. {databag}"
                log.error(msg)
                raise DataValidationError(msg) from e

            try:
                return cls.model_validate_json(json.dumps(data))  # type: ignore
            except pydantic.ValidationError as e:
                msg = f"failed to validate databag: {databag}"
                log.debug(msg, exc_info=True)
                raise DataValidationError(msg) from e

        def dump(self, databag: Optional[MutableMapping] = None, clear: bool = True):
            """Write the contents of this model to Juju databag.

            :param databag: the databag to write the data to.
            :param clear: ensure the databag is cleared before writing it.
            """
            if clear and databag:
                databag.clear()

            if databag is None:
                databag = {}
            nest_under = self.model_config.get("_NEST_UNDER")
            if nest_under:
                databag[nest_under] = self.model_dump_json(  # type: ignore
                    by_alias=True,
                    # skip keys whose values are default
                    exclude_defaults=True,
                )
                return databag

            dct = self.model_dump(
                mode="json",
                by_alias=True,
                exclude_defaults=True,  # type: ignore
            )
            databag.update({k: json.dumps(v) for k, v in dct.items()})
            return databag


# todo: import these models from charm-relation-interfaces/ingress/v2 instead of redeclaring them
class IngressUrl(BaseModel):
    """Ingress url schema."""

    url: AnyHttpUrl


class IngressProviderAppData(DatabagModel):
    """Ingress application databag schema."""

    ingress: Optional[IngressUrl] = None


class ProviderSchema(BaseModel):
    """Provider schema for Ingress."""

    app: IngressProviderAppData


class IngressHealthCheck(BaseModel):
    """HealthCheck schema for Ingress."""

    path: str = Field(description="The health check endpoint path (required).")
    scheme: Optional[str] = Field(
        default=None, description="Replaces the server URL scheme for the health check endpoint."
    )
    hostname: Optional[str] = Field(
        default=None, description="Hostname to be set in the health check request."
    )
    port: Optional[int] = Field(
        default=None, description="Replaces the server URL port for the health check endpoint."
    )
    interval: str = Field(default="30s", description="Frequency of the health check calls.")
    timeout: str = Field(default="5s", description="Maximum duration for a health check request.")


class IngressRequirerAppData(DatabagModel):
    """Ingress requirer application databag model."""

    model: str = Field(description="The model the application is in.")
    name: str = Field(description="the name of the app requesting ingress.")
    port: int = Field(description="The port the app wishes to be exposed.")
    healthcheck_params: Optional[IngressHealthCheck] = Field(
        default=None, description="Optional health check configuration for ingress."
    )

    # fields on top of vanilla 'ingress' interface:
    strip_prefix: Optional[bool] = Field(
        default=False,
        description="Whether to strip the prefix from the ingress url.",
        alias="strip-prefix",
    )
    redirect_https: Optional[bool] = Field(
        default=False,
        description="Whether to redirect http traffic to https.",
        alias="redirect-https",
    )

    scheme: Optional[str] = Field(
        default="http", description="What scheme to use in the generated ingress url"
    )

    @input_validator("scheme")
    def validate_scheme(cls, scheme):  # noqa: N805  # pydantic wants 'cls' as first arg
        """Validate scheme arg."""
        if scheme not in {"http", "https", "h2c"}:
            raise ValueError("invalid scheme: should be one of `http|https|h2c`")
        return scheme

    @input_validator("port")
    def validate_port(cls, port):  # noqa: N805  # pydantic wants 'cls' as first arg
        """Validate port."""
        assert isinstance(port, int), type(port)
        assert 0 < port < 65535, "port out of TCP range"
        return port


class IngressRequirerUnitData(DatabagModel):
    """Ingress requirer unit databag model."""

    host: str = Field(description="Hostname at which the unit is reachable.")
    ip: Optional[str] = Field(
        None,
        description="IP at which the unit is reachable, "
        "IP can only be None if the IP information can't be retrieved from juju.",
    )

    @input_validator("host")
    def validate_host(cls, host):  # noqa: N805  # pydantic wants 'cls' as first arg
        """Validate host."""
        assert isinstance(host, str), type(host)
        return host

    @input_validator("ip")
    def validate_ip(cls, ip):  # noqa: N805  # pydantic wants 'cls' as first arg
        """Validate ip."""
        if ip is None:
            return None
        if not isinstance(ip, str):
            raise TypeError(f"got ip of type {type(ip)} instead of expected str")
        try:
            ipaddress.IPv4Address(ip)
            return ip
        except ipaddress.AddressValueError:
            pass
        try:
            ipaddress.IPv6Address(ip)
            return ip
        except ipaddress.AddressValueError:
            raise ValueError(f"{ip!r} is not a valid ip address")


class RequirerSchema(BaseModel):
    """Requirer schema for Ingress."""

    app: IngressRequirerAppData
    unit: IngressRequirerUnitData


class IngressError(RuntimeError):
    """Base class for custom errors raised by this library."""


class NotReadyError(IngressError):
    """Raised when a relation is not ready."""


class DataValidationError(IngressError):
    """Raised when data validation fails on IPU relation data."""


class _IngressPerAppBase(Object):
    """Base class for IngressPerUnit interface classes."""

    def __init__(self, charm: CharmBase, relation_name: str = DEFAULT_RELATION_NAME):
        super().__init__(charm, relation_name)

        self.charm: CharmBase = charm
        self.relation_name = relation_name
        self.app = self.charm.app
        self.unit = self.charm.unit

        observe = self.framework.observe
        rel_events = charm.on[relation_name]
        observe(rel_events.relation_created, self._handle_relation)
        observe(rel_events.relation_joined, self._handle_relation)
        observe(rel_events.relation_changed, self._handle_relation)
        observe(rel_events.relation_departed, self._handle_relation)
        observe(rel_events.relation_broken, self._handle_relation_broken)
        observe(charm.on.leader_elected, self._handle_upgrade_or_leader)  # type: ignore
        observe(charm.on.upgrade_charm, self._handle_upgrade_or_leader)  # type: ignore

    @property
    def relations(self):
        """The list of Relation instances associated with this endpoint."""
        return list(self.charm.model.relations[self.relation_name])

    def _handle_relation(self, event):
        """Subclasses should implement this method to handle a relation update."""
        pass

    def _handle_relation_broken(self, event):
        """Subclasses should implement this method to handle a relation breaking."""
        pass

    def _handle_upgrade_or_leader(self, event):
        """Subclasses should implement this method to handle upgrades or leadership change."""
        pass


class _IPAEvent(RelationEvent):
    __args__: Tuple[str, ...] = ()
    __optional_kwargs__: Dict[str, Any] = {}

    @classmethod
    def __attrs__(cls):
        return cls.__args__ + tuple(cls.__optional_kwargs__.keys())

    def __init__(self, handle, relation, *args, **kwargs):
        super().__init__(handle, relation)

        if not len(self.__args__) == len(args):
            raise TypeError("expected {} args, got {}".format(len(self.__args__), len(args)))

        for attr, obj in zip(self.__args__, args):
            setattr(self, attr, obj)
        for attr, default in self.__optional_kwargs__.items():
            obj = kwargs.get(attr, default)
            setattr(self, attr, obj)

    def snapshot(self):
        dct = super().snapshot()
        for attr in self.__attrs__():
            obj = getattr(self, attr)
            try:
                dct[attr] = obj
            except ValueError as e:
                raise ValueError(
                    "cannot automagically serialize {}: "
                    "override this method and do it "
                    "manually.".format(obj)
                ) from e

        return dct

    def restore(self, snapshot) -> None:
        super().restore(snapshot)
        for attr, obj in snapshot.items():
            setattr(self, attr, obj)


class IngressPerAppDataProvidedEvent(_IPAEvent):
    """Event representing that ingress data has been provided for an app."""

    __args__ = ("name", "model", "hosts", "strip_prefix", "redirect_https")

    if typing.TYPE_CHECKING:
        name: Optional[str] = None
        model: Optional[str] = None
        # sequence of hostname, port dicts
        hosts: Sequence["IngressRequirerUnitData"] = ()
        strip_prefix: bool = False
        redirect_https: bool = False


class IngressPerAppDataRemovedEvent(RelationEvent):
    """Event representing that ingress data has been removed for an app."""


class IngressPerAppEndpointsUpdatedEvent(RelationEvent):
    """Event representing that the proxied endpoints have been updated."""


class IngressPerAppProviderEvents(ObjectEvents):
    """Container for IPA Provider events."""

    data_provided = EventSource(IngressPerAppDataProvidedEvent)
    data_removed = EventSource(IngressPerAppDataRemovedEvent)
    endpoints_updated = EventSource(IngressPerAppEndpointsUpdatedEvent)


@dataclass
class IngressRequirerData:
    """Data exposed by the ingress requirer to the provider."""

    app: "IngressRequirerAppData"
    units: List["IngressRequirerUnitData"]


class IngressPerAppProvider(_IngressPerAppBase):
    """Implementation of the provider of ingress."""

    on = IngressPerAppProviderEvents()  # type: ignore

    def __init__(
        self,
        charm: CharmBase,
        relation_name: str = DEFAULT_RELATION_NAME,
    ):
        """Constructor for IngressPerAppProvider.

        Args:
            charm: The charm that is instantiating the instance.
            relation_name: The name of the relation endpoint to bind to
                (defaults to "ingress").
        """
        super().__init__(charm, relation_name)

    def _handle_relation(self, event):
        # created, joined or changed: if remote side has sent the required data:
        # notify listeners.
        if self.is_ready(event.relation):
            data = self.get_data(event.relation)
            self.on.data_provided.emit(  # type: ignore
                event.relation,
                data.app.name,
                data.app.model,
                [
                    unit.dict() if PYDANTIC_IS_V1 else unit.model_dump(mode="json")
                    for unit in data.units
                ],
                data.app.strip_prefix or False,
                data.app.redirect_https or False,
            )

    def _handle_relation_broken(self, event):
        self.on.data_removed.emit(event.relation, event.relation.app)  # type: ignore

    def wipe_ingress_data(self, relation: Relation):
        """Clear ingress data from relation."""
        assert self.unit.is_leader(), "only leaders can do this"
        try:
            relation.data
        except ModelError as e:
            log.warning(
                "error {} accessing relation data for {!r}. "
                "Probably a ghost of a dead relation is still "
                "lingering around.".format(e, relation.name)
            )
            return
        del relation.data[self.app]["ingress"]
        self.on.endpoints_updated.emit(relation=relation, app=relation.app)

    def _get_requirer_units_data(self, relation: Relation) -> List["IngressRequirerUnitData"]:
        """Fetch and validate the requirer's unit databag."""
        out: List["IngressRequirerUnitData"] = []

        unit: Unit
        for unit in relation.units:
            databag = relation.data[unit]
            try:
                data = IngressRequirerUnitData.load(databag)
                out.append(data)
            except pydantic.ValidationError:
                log.info(f"failed to validate remote unit data for {unit}")
                raise
        return out

    @staticmethod
    def _get_requirer_app_data(relation: Relation) -> "IngressRequirerAppData":
        """Fetch and validate the requirer's app databag."""
        app = relation.app
        if app is None:
            raise NotReadyError(relation)

        databag = relation.data[app]
        return IngressRequirerAppData.load(databag)

    def get_data(self, relation: Relation) -> IngressRequirerData:
        """Fetch the remote (requirer) app and units' databags."""
        try:
            return IngressRequirerData(
                self._get_requirer_app_data(relation), self._get_requirer_units_data(relation)
            )
        except (pydantic.ValidationError, DataValidationError) as e:
            raise DataValidationError(
                "failed to validate ingress requirer data: %s" % str(e)
            ) from e

    def is_ready(self, relation: Optional[Relation] = None):
        """The Provider is ready if the requirer has sent valid data."""
        if not relation:
            return any(map(self.is_ready, self.relations))

        try:
            self.get_data(relation)
        except (DataValidationError, NotReadyError) as e:
            log.info("Provider not ready; validation error encountered: %s" % str(e))
            return False
        return True

    def _published_url(self, relation: Relation) -> Optional["IngressProviderAppData"]:
        """Fetch and validate this app databag; return the ingress url."""
        if not self.is_ready(relation) or not self.unit.is_leader():
            # Handle edge case where remote app name can be missing, e.g.,
            # relation_broken events.
            # Also, only leader units can read own app databags.
            # FIXME https://github.com/canonical/traefik-k8s-operator/issues/34
            return None

        # fetch the provider's app databag
        databag = relation.data[self.app]
        if not databag.get("ingress"):
            raise NotReadyError("This application did not `publish_url` yet.")

        return IngressProviderAppData.load(databag)

    def publish_url(self, relation: Relation, url: str):
        """Publish to the app databag the ingress url."""
        ingress_url = {"url": url}
        try:
<<<<<<< HEAD
            IngressProviderAppData(ingress=ingress_url).dump(relation.data[self.app])  # type: ignore  # noqa
=======
            IngressProviderAppData(ingress=ingress_url).dump(relation.data[self.app])  # type: ignore
            self.on.endpoints_updated.emit(relation=relation, app=relation.app)
>>>>>>> 572815cc
        except pydantic.ValidationError as e:
            # If we cannot validate the url as valid, publish an empty databag and log the error.
            log.error(f"Failed to validate ingress url '{url}' - got ValidationError {e}")
            log.error(
                (
                    f"url was not published to ingress relation for {relation.app}."
                    f"This error is likely due to an error or misconfiguration of the"
                    "charm calling this library."
                )
            )
            IngressProviderAppData(ingress=None).dump(relation.data[self.app])  # type: ignore

    @property
    def proxied_endpoints(self) -> Dict[str, Dict[str, str]]:
        """Returns the ingress settings provided to applications by this IngressPerAppProvider.

        For example, when this IngressPerAppProvider has provided the
        `http://foo.bar/my-model.my-app` URL to the my-app application, the returned dictionary
        will be:

        ```
        {
            "my-app": {
                "url": "http://foo.bar/my-model.my-app"
            }
        }
        ```
        """
        results: Dict[str, Dict[str, str]] = {}

        for ingress_relation in self.relations:
            if not ingress_relation.app:
                log.warning(
                    (
                        f"no app in relation {ingress_relation} when fetching proxied endpoints:"
                        "skipping"
                    )
                )
                continue
            try:
                ingress_data = self._published_url(ingress_relation)
            except NotReadyError:
                log.warning(
                    f"no published url found in {ingress_relation}: "
                    f"traefik didn't publish_url yet to this relation."
                )
                continue

            if not ingress_data:
                log.warning(f"relation {ingress_relation} not ready yet: try again in some time.")
                continue

            # Validation above means ingress cannot be None, but type checker doesn't know that.
            ingress = ingress_data.ingress
            ingress = cast(IngressProviderAppData, ingress)
            if PYDANTIC_IS_V1:
                results[ingress_relation.app.name] = ingress.dict()
            else:
                results[ingress_relation.app.name] = ingress.model_dump(mode="json")
        return results


class IngressPerAppReadyEvent(_IPAEvent):
    """Event representing that ingress for an app is ready."""

    __args__ = ("url",)
    if typing.TYPE_CHECKING:
        url: Optional[str] = None


class IngressPerAppRevokedEvent(RelationEvent):
    """Event representing that ingress for an app has been revoked."""


class IngressPerAppRequirerEvents(ObjectEvents):
    """Container for IPA Requirer events."""

    ready = EventSource(IngressPerAppReadyEvent)
    revoked = EventSource(IngressPerAppRevokedEvent)


class IngressPerAppRequirer(_IngressPerAppBase):
    """Implementation of the requirer of the ingress relation."""

    on = IngressPerAppRequirerEvents()  # type: ignore

    # used to prevent spurious urls to be sent out if the event we're currently
    # handling is a relation-broken one.
    _stored = StoredState()

    def __init__(
        self,
        charm: CharmBase,
        relation_name: str = DEFAULT_RELATION_NAME,
        *,
        host: Optional[str] = None,
        ip: Optional[str] = None,
        port: Optional[int] = None,
        strip_prefix: bool = False,
        redirect_https: bool = False,
        # fixme: this is horrible UX.
        # shall we switch to manually calling provide_ingress_requirements with all args when
        # ready?
        scheme: Union[Callable[[], str], str] = lambda: "http",
        healthcheck_params: Optional[Dict[str, Any]] = None,
    ):
        """Constructor for IngressRequirer.

        The request args can be used to specify the ingress properties when the
        instance is created. If any are set, at least `port` is required, and
        they will be sent to the ingress provider as soon as it is available.
        All request args must be given as keyword args.

        Args:
            charm: The charm that is instantiating the library.
            relation_name: The name of the relation endpoint to bind to (defaults to "ingress");
                the relation must be of interface type "ingress" and have a limit of 1.
            host: Hostname to be used by the ingress provider to address the requiring
                application; if unspecified, the default Kubernetes service name will be used.
            ip: Alternative addressing method other than host to be used by the ingress provider;
                if unspecified, the binding address from the Juju network API will be used.
            healthcheck_params: Optional dictionary containing health check
                configuration parameters conforming to the IngressHealthCheck schema.
                The dictionary must include:
                    - "path" (str): The health check endpoint path (required).
                It may also include:
                    - "scheme" (Optional[str]): Replaces the server URL scheme for the health check
                        endpoint.
                    - "hostname" (Optional[str]): Hostname to be set in the health check request.
                    - "port" (Optional[int]): Replaces the server URL port for the health check
                        endpoint.
                    - "interval" (str): Frequency of the health check calls
                        (defaults to "30s" if omitted).
                    - "timeout" (str): Maximum duration for a health check request
                        (defaults to "5s" if omitted).
                If provided, "path" is required while "interval" and "timeout" will use Traefik's
                    defaults when not specified.
            strip_prefix: Configure Traefik to strip the path prefix.
            redirect_https: Redirect incoming requests to HTTPS.
            scheme: Either a callable that returns the scheme to use when constructing the ingress
                URL, or a string if the scheme is known and stable at charm initialization.

        Request Args:
            port: the port of the service
        """
        super().__init__(charm, relation_name)
        self.charm: CharmBase = charm
        self.healthcheck_params = healthcheck_params
        self.relation_name = relation_name
        self._strip_prefix = strip_prefix
        self._redirect_https = redirect_https
        self._get_scheme = scheme if callable(scheme) else lambda: scheme

        self._stored.set_default(current_url=None)  # type: ignore

        # if instantiated with a port, and we are related, then
        # we immediately publish our ingress data  to speed up the process.
        if port:
            self._auto_data = host, ip, port
        else:
            self._auto_data = None

    def _handle_relation(self, event):
        # created, joined or changed: if we have auto data: publish it
        self._publish_auto_data()
        if self.is_ready():
            # Avoid spurious events, emit only when there is a NEW URL available
            new_url = (
                None
                if isinstance(event, RelationBrokenEvent)
                else self._get_url_from_relation_data()
            )
            if self._stored.current_url != new_url:  # type: ignore
                self._stored.current_url = new_url  # type: ignore
                self.on.ready.emit(event.relation, new_url)  # type: ignore

    def _handle_relation_broken(self, event):
        self._stored.current_url = None  # type: ignore
        self.on.revoked.emit(relation=event.relation, app=event.relation.app)  # type: ignore

    def _handle_upgrade_or_leader(self, event):
        """On upgrade/leadership change: ensure we publish the data we have."""
        self._publish_auto_data()

    def is_ready(self):
        """The Requirer is ready if the Provider has sent valid data."""
        try:
            return bool(self._get_url_from_relation_data())
        except DataValidationError as e:
            log.debug("Requirer not ready; validation error encountered: %s" % str(e))
            return False

    def _publish_auto_data(self):
        if self._auto_data:
            host, ip, port = self._auto_data
            self.provide_ingress_requirements(host=host, ip=ip, port=port)

    def provide_ingress_requirements(
        self,
        *,
        scheme: Optional[str] = None,
        host: Optional[str] = None,
        ip: Optional[str] = None,
        port: int,
    ):
        """Publishes the data that Traefik needs to provide ingress.

        Args:
            scheme: Scheme to be used; if unspecified, use the one used by __init__.
            host: Hostname to be used by the ingress provider to address the
             requirer unit; if unspecified, FQDN will be used instead
            ip: Alternative addressing method other than host to be used by the ingress provider.
                if unspecified, binding address from juju network API will be used.
            port: the port of the service (required)
        """
        for relation in self.relations:
            self._provide_ingress_requirements(scheme, host, ip, port, relation)

    def _provide_ingress_requirements(
        self,
        scheme: Optional[str],
        host: Optional[str],
        ip: Optional[str],
        port: int,
        relation: Relation,
    ):
        if self.unit.is_leader():
            self._publish_app_data(scheme, port, relation)

        self._publish_unit_data(host, ip, relation)

    def _publish_unit_data(
        self,
        host: Optional[str],
        ip: Optional[str],
        relation: Relation,
    ):
        if not host:
            host = socket.getfqdn()

        if ip is None:
            network_binding = self.charm.model.get_binding(relation)
            if (
                network_binding is not None
                and (bind_address := network_binding.network.bind_address) is not None
            ):
                ip = str(bind_address)
            else:
                log.error("failed to retrieve ip information from juju")

        unit_databag = relation.data[self.unit]
        try:
            IngressRequirerUnitData(host=host, ip=ip).dump(unit_databag)
        except pydantic.ValidationError as e:
            msg = "failed to validate unit data"
            log.info(msg, exc_info=True)  # log to INFO because this might be expected
            raise DataValidationError(msg) from e

    def _publish_app_data(
        self,
        scheme: Optional[str],
        port: int,
        relation: Relation,
    ):
        # assumes leadership!
        app_databag = relation.data[self.app]

        if not scheme:
            # If scheme was not provided, use the one given to the constructor.
            scheme = self._get_scheme()

        try:
            # Ignore pyright errors since pyright does not like aliases.
            IngressRequirerAppData(  # type: ignore
                model=self.model.name,
                name=self.app.name,
                scheme=scheme,
                port=port,
                strip_prefix=self._strip_prefix,  # type: ignore
                redirect_https=self._redirect_https,  # type: ignore
                healthcheck_params=(
                    IngressHealthCheck(**self.healthcheck_params)
                    if self.healthcheck_params
                    else None
                ),
            ).dump(app_databag)
        except pydantic.ValidationError as e:
            msg = "failed to validate app data"
            log.info(msg, exc_info=True)  # log to INFO because this might be expected
            raise DataValidationError(msg) from e

    @property
    def relation(self):
        """The established Relation instance, or None."""
        return self.relations[0] if self.relations else None

    def _get_url_from_relation_data(self) -> Optional[str]:
        """The full ingress URL to reach the charm application.

        Returns None if the URL isn't available yet.
        """
        relation = self.relation
        if not relation or not relation.app:
            return None

        # fetch the provider's app databag
        try:
            databag = relation.data[relation.app]
        except ModelError as e:
            log.debug(
                f"Error {e} attempting to read remote app data; "
                f"probably we are in a relation_departed hook"
            )
            return None

        if not databag:  # not ready yet
            return None

        ingress = IngressProviderAppData.load(databag).ingress
        if ingress is None:
            return None

        return str(ingress.url)

    @property
    def url(self) -> Optional[str]:
        """The full ingress URL to reach the charm application.

        Returns None if the URL isn't available yet.
        """
        data = (
            typing.cast(Optional[str], self._stored.current_url)  # type: ignore
            or self._get_url_from_relation_data()
        )
        return data<|MERGE_RESOLUTION|>--- conflicted
+++ resolved
@@ -603,12 +603,8 @@
         """Publish to the app databag the ingress url."""
         ingress_url = {"url": url}
         try:
-<<<<<<< HEAD
-            IngressProviderAppData(ingress=ingress_url).dump(relation.data[self.app])  # type: ignore  # noqa
-=======
             IngressProviderAppData(ingress=ingress_url).dump(relation.data[self.app])  # type: ignore
             self.on.endpoints_updated.emit(relation=relation, app=relation.app)
->>>>>>> 572815cc
         except pydantic.ValidationError as e:
             # If we cannot validate the url as valid, publish an empty databag and log the error.
             log.error(f"Failed to validate ingress url '{url}' - got ValidationError {e}")
