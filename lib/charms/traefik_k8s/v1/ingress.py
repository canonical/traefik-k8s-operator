# Copyright 2022 Canonical Ltd.
# See LICENSE file for licensing details.

r"""# Interface Library for ingress.

This library wraps relation endpoints using the `ingress` interface
and provides a Python API for both requesting and providing per-application
ingress, with load-balancing occurring across all units.

## Getting Started

To get started using the library, you just need to fetch the library using `charmcraft`.

```shell
cd some-charm
charmcraft fetch-lib charms.traefik_k8s.v1.ingress
```

In the `metadata.yaml` of the charm, add the following:

```yaml
requires:
    ingress:
        interface: ingress
        limit: 1
```

Then, to initialise the library:

```python
from charms.traefik_k8s.v1.ingress import (IngressPerAppRequirer,
  IngressPerAppReadyEvent, IngressPerAppRevokedEvent)

class SomeCharm(CharmBase):
  def __init__(self, *args):
    # ...
    self.ingress = IngressPerAppRequirer(self, port=80)
    # The following event is triggered when the ingress URL to be used
    # by this deployment of the `SomeCharm` is ready (or changes).
    self.framework.observe(
        self.ingress.on.ready, self._on_ingress_ready
    )
    self.framework.observe(
        self.ingress.on.revoked, self._on_ingress_revoked
    )

    def _on_ingress_ready(self, event: IngressPerAppReadyEvent):
        logger.info("This app's ingress URL: %s", event.url)

    def _on_ingress_revoked(self, event: IngressPerAppRevokedEvent):
        logger.info("This app no longer has ingress")
"""

import logging
import socket
import typing
from typing import Any, Dict, Optional, Tuple, Union

import yaml
from ops.charm import CharmBase, RelationBrokenEvent, RelationEvent
from ops.framework import EventSource, Object, ObjectEvents, StoredState
from ops.model import ModelError, Relation

# The unique Charmhub library identifier, never change it
LIBID = "e6de2a5cd5b34422a204668f3b8f90d2"

# Increment this major API version when introducing breaking changes
LIBAPI = 1

# Increment this PATCH version before using `charmcraft publish-lib` or reset
# to 0 if you are raising the major API version
LIBPATCH = 14

DEFAULT_RELATION_NAME = "ingress"
RELATION_INTERFACE = "ingress"

log = logging.getLogger(__name__)

try:
    import jsonschema

    DO_VALIDATION = True
except ModuleNotFoundError:
    log.warning(
        "The `ingress` library needs the `jsonschema` package to be able "
        "to do runtime data validation; without it, it will still work but validation "
        "will be disabled. \n"
        "It is recommended to add `jsonschema` to the 'requirements.txt' of your charm, "
        "which will enable this feature."
    )
    DO_VALIDATION = False

INGRESS_REQUIRES_APP_SCHEMA = {
    "type": "object",
    "properties": {
        "model": {"type": "string"},
        "name": {"type": "string"},
        "host": {"type": "string"},
        "port": {"type": "string"},
        "strip-prefix": {"type": "string"},
        "redirect-https": {"type": "string"},
    },
    "required": ["model", "name", "host", "port"],
}

INGRESS_PROVIDES_APP_SCHEMA = {
    "type": "object",
    "properties": {
        "ingress": {"type": "object", "properties": {"url": {"type": "string"}}},
    },
    "required": ["ingress"],
}

try:
    from typing import TypedDict
except ImportError:
    from typing_extensions import TypedDict  # py35 compat

# Model of the data a unit implementing the requirer will need to provide.
RequirerData = TypedDict(
    "RequirerData",
    {
        "model": str,
        "name": str,
        "host": str,
        "port": int,
        "strip-prefix": bool,
        "redirect-https": bool,
    },
    total=False,
)
# Provider ingress data model.
ProviderIngressData = TypedDict("ProviderIngressData", {"url": str})
# Provider application databag model.
ProviderApplicationData = TypedDict("ProviderApplicationData", {"ingress": ProviderIngressData})  # type: ignore


def _validate_data(data, schema):
    """Checks whether `data` matches `schema`.

    Will raise DataValidationError if the data is not valid, else return None.
    """
    if not DO_VALIDATION:
        return
    try:
        jsonschema.validate(instance=data, schema=schema)
    except jsonschema.ValidationError as e:
        raise DataValidationError(data, schema) from e


class DataValidationError(RuntimeError):
    """Raised when data validation fails on IPU relation data."""


class _IngressPerAppBase(Object):
    """Base class for IngressPerUnit interface classes."""

    def __init__(self, charm: CharmBase, relation_name: str = DEFAULT_RELATION_NAME):
        super().__init__(charm, relation_name)

        self.charm: CharmBase = charm
        self.relation_name = relation_name
        self.app = self.charm.app
        self.unit = self.charm.unit

        observe = self.framework.observe
        rel_events = charm.on[relation_name]
        observe(rel_events.relation_created, self._handle_relation)
        observe(rel_events.relation_joined, self._handle_relation)
        observe(rel_events.relation_changed, self._handle_relation)
        observe(rel_events.relation_broken, self._handle_relation_broken)
        observe(charm.on.leader_elected, self._handle_upgrade_or_leader)  # type: ignore
        observe(charm.on.upgrade_charm, self._handle_upgrade_or_leader)  # type: ignore

    @property
    def relations(self):
        """The list of Relation instances associated with this endpoint."""
        return list(self.charm.model.relations[self.relation_name])

    def _handle_relation(self, event):
        """Subclasses should implement this method to handle a relation update."""
        pass

    def _handle_relation_broken(self, event):
        """Subclasses should implement this method to handle a relation breaking."""
        pass

    def _handle_upgrade_or_leader(self, event):
        """Subclasses should implement this method to handle upgrades or leadership change."""
        pass


class _IPAEvent(RelationEvent):
    __args__: Tuple[str, ...] = ()
    __optional_kwargs__: Dict[str, Any] = {}

    @classmethod
    def __attrs__(cls):
        return cls.__args__ + tuple(cls.__optional_kwargs__.keys())

    def __init__(self, handle, relation, *args, **kwargs):
        super().__init__(handle, relation)

        if not len(self.__args__) == len(args):
            raise TypeError("expected {} args, got {}".format(len(self.__args__), len(args)))

        for attr, obj in zip(self.__args__, args):
            setattr(self, attr, obj)
        for attr, default in self.__optional_kwargs__.items():
            obj = kwargs.get(attr, default)
            setattr(self, attr, obj)

    def snapshot(self):
        dct = super().snapshot()
        for attr in self.__attrs__():
            obj = getattr(self, attr)
            try:
                dct[attr] = obj
            except ValueError as e:
                raise ValueError(
                    "cannot automagically serialize {}: "
                    "override this method and do it "
                    "manually.".format(obj)
                ) from e

        return dct

    def restore(self, snapshot) -> None:
        super().restore(snapshot)
        for attr, obj in snapshot.items():
            setattr(self, attr, obj)


class IngressPerAppDataProvidedEvent(_IPAEvent):
    """Event representing that ingress data has been provided for an app."""

    __args__ = ("name", "model", "port", "host", "strip_prefix", "redirect_https")

    if typing.TYPE_CHECKING:
        name: Optional[str] = None
        model: Optional[str] = None
        port: Optional[str] = None
        host: Optional[str] = None
        strip_prefix: bool = False
        redirect_https: bool = False


class IngressPerAppDataRemovedEvent(RelationEvent):
    """Event representing that ingress data has been removed for an app."""


class IngressPerAppProviderEvents(ObjectEvents):
    """Container for IPA Provider events."""

    data_provided = EventSource(IngressPerAppDataProvidedEvent)
    data_removed = EventSource(IngressPerAppDataRemovedEvent)


class IngressPerAppProvider(_IngressPerAppBase):
    """Implementation of the provider of ingress."""

    on = IngressPerAppProviderEvents()  # type: ignore

    def __init__(self, charm: CharmBase, relation_name: str = DEFAULT_RELATION_NAME):
        """Constructor for IngressPerAppProvider.

        Args:
            charm: The charm that is instantiating the instance.
            relation_name: The name of the relation endpoint to bind to
                (defaults to "ingress").
        """
        super().__init__(charm, relation_name)

    def _handle_relation(self, event):
        # created, joined or changed: if remote side has sent the required data:
        # notify listeners.
        if self.is_ready(event.relation):
            data = self._get_requirer_data(event.relation)
            self.on.data_provided.emit(  # type: ignore
                event.relation,
                data["name"],
                data["model"],
                data["port"],
                data["host"],
                data.get("strip-prefix", False),
                data.get("redirect-https", False),
            )

    def _handle_relation_broken(self, event):
        self.on.data_removed.emit(event.relation)  # type: ignore

    def wipe_ingress_data(self, relation: Relation):
        """Clear ingress data from relation."""
        assert self.unit.is_leader(), "only leaders can do this"
        try:
            relation.data
        except ModelError as e:
            log.warning(
                "error {} accessing relation data for {!r}. "
                "Probably a ghost of a dead relation is still "
                "lingering around.".format(e, relation.name)
            )
            return
        del relation.data[self.app]["ingress"]

    def _get_requirer_data(self, relation: Relation) -> RequirerData:  # type: ignore
        """Fetch and validate the requirer's app databag.

        For convenience, we convert 'port' to integer.
        """
        if not relation.app or not relation.app.name:  # type: ignore
            # Handle edge case where remote app name can be missing, e.g.,
            # relation_broken events.
            # FIXME https://github.com/canonical/traefik-k8s-operator/issues/34
            return {}

        databag = relation.data[relation.app]
        remote_data: Dict[str, Union[int, str]] = {}
        for k in ("port", "host", "model", "name", "mode", "strip-prefix", "redirect-https"):
            v = databag.get(k)
            if v is not None:
                remote_data[k] = v
        _validate_data(remote_data, INGRESS_REQUIRES_APP_SCHEMA)
        remote_data["port"] = int(remote_data["port"])
<<<<<<< HEAD
        remote_data["strip-prefix"] = bool(remote_data.get("strip-prefix", False))
        remote_data["redirect-https"] = bool(remote_data.get("redirect-https", False))
=======
        remote_data["strip-prefix"] = bool(remote_data.get("strip-prefix", "false") == "true")
        remote_data["redirect-https"] = bool(remote_data.get("redirect-https", "false") == "true")
>>>>>>> f0cd6c72
        return typing.cast(RequirerData, remote_data)

    def get_data(self, relation: Relation) -> RequirerData:  # type: ignore
        """Fetch the remote app's databag, i.e. the requirer data."""
        return self._get_requirer_data(relation)

    def is_ready(self, relation: Optional[Relation] = None):
        """The Provider is ready if the requirer has sent valid data."""
        if not relation:
            return any(map(self.is_ready, self.relations))

        try:
            return bool(self._get_requirer_data(relation))
        except DataValidationError as e:
            log.warning("Requirer not ready; validation error encountered: %s" % str(e))
            return False

    def _provided_url(self, relation: Relation) -> ProviderIngressData:  # type: ignore
        """Fetch and validate this app databag; return the ingress url."""
        if not relation.app or not relation.app.name or not self.unit.is_leader():  # type: ignore
            # Handle edge case where remote app name can be missing, e.g.,
            # relation_broken events.
            # Also, only leader units can read own app databags.
            # FIXME https://github.com/canonical/traefik-k8s-operator/issues/34
            return typing.cast(ProviderIngressData, {})  # noqa

        # fetch the provider's app databag
        raw_data = relation.data[self.app].get("ingress")
        if not raw_data:
            raise RuntimeError("This application did not `publish_url` yet.")

        ingress: ProviderIngressData = yaml.safe_load(raw_data)
        _validate_data({"ingress": ingress}, INGRESS_PROVIDES_APP_SCHEMA)
        return ingress

    def publish_url(self, relation: Relation, url: str):
        """Publish to the app databag the ingress url."""
        ingress = {"url": url}
        ingress_data = {"ingress": ingress}
        _validate_data(ingress_data, INGRESS_PROVIDES_APP_SCHEMA)
        relation.data[self.app]["ingress"] = yaml.safe_dump(ingress)

    @property
    def proxied_endpoints(self):
        """Returns the ingress settings provided to applications by this IngressPerAppProvider.

        For example, when this IngressPerAppProvider has provided the
        `http://foo.bar/my-model.my-app` URL to the my-app application, the returned dictionary
        will be:

        ```
        {
            "my-app": {
                "url": "http://foo.bar/my-model.my-app"
            }
        }
        ```
        """
        results = {}

        for ingress_relation in self.relations:
            assert (
                ingress_relation.app
            ), "no app in relation (shouldn't happen)"  # for type checker
            results[ingress_relation.app.name] = self._provided_url(ingress_relation)

        return results


class IngressPerAppReadyEvent(_IPAEvent):
    """Event representing that ingress for an app is ready."""

    __args__ = ("url",)
    if typing.TYPE_CHECKING:
        url: Optional[str] = None


class IngressPerAppRevokedEvent(RelationEvent):
    """Event representing that ingress for an app has been revoked."""


class IngressPerAppRequirerEvents(ObjectEvents):
    """Container for IPA Requirer events."""

    ready = EventSource(IngressPerAppReadyEvent)
    revoked = EventSource(IngressPerAppRevokedEvent)


class IngressPerAppRequirer(_IngressPerAppBase):
    """Implementation of the requirer of the ingress relation."""

    on = IngressPerAppRequirerEvents()  # type: ignore

    # used to prevent spurious urls to be sent out if the event we're currently
    # handling is a relation-broken one.
    _stored = StoredState()

    def __init__(
        self,
        charm: CharmBase,
        relation_name: str = DEFAULT_RELATION_NAME,
        *,
        host: Optional[str] = None,
        port: Optional[int] = None,
        strip_prefix: bool = False,
<<<<<<< HEAD
        redirect_https: Optional[str] = None,
=======
        redirect_https: bool = False,
>>>>>>> f0cd6c72
    ):
        """Constructor for IngressRequirer.

        The request args can be used to specify the ingress properties when the
        instance is created. If any are set, at least `port` is required, and
        they will be sent to the ingress provider as soon as it is available.
        All request args must be given as keyword args.

        Args:
            charm: the charm that is instantiating the library.
            relation_name: the name of the relation endpoint to bind to (defaults to `ingress`);
                relation must be of interface type `ingress` and have "limit: 1")
            host: Hostname to be used by the ingress provider to address the requiring
                application; if unspecified, the default Kubernetes service name will be used.
            strip_prefix: configure Traefik to strip the path prefix.
            redirect_https: redirect incoming requests to the HTTPS.

        Request Args:
            port: the port of the service
        """
        super().__init__(charm, relation_name)
        self.charm: CharmBase = charm
        self.relation_name = relation_name
        self._strip_prefix = strip_prefix
        self._redirect_https = redirect_https

        self._stored.set_default(current_url=None)  # type: ignore

        # if instantiated with a port, and we are related, then
        # we immediately publish our ingress data  to speed up the process.
        if port:
            self._auto_data = host, port
        else:
            self._auto_data = None

    def _handle_relation(self, event):
        # created, joined or changed: if we have auto data: publish it
        self._publish_auto_data(event.relation)

        if self.is_ready():
            # Avoid spurious events, emit only when there is a NEW URL available
            new_url = (
                None
                if isinstance(event, RelationBrokenEvent)
                else self._get_url_from_relation_data()
            )
            if self._stored.current_url != new_url:  # type: ignore
                self._stored.current_url = new_url  # type: ignore
                self.on.ready.emit(event.relation, new_url)  # type: ignore

    def _handle_relation_broken(self, event):
        self._stored.current_url = None  # type: ignore
        self.on.revoked.emit(event.relation)  # type: ignore

    def _handle_upgrade_or_leader(self, event):
        """On upgrade/leadership change: ensure we publish the data we have."""
        for relation in self.relations:
            self._publish_auto_data(relation)

    def is_ready(self):
        """The Requirer is ready if the Provider has sent valid data."""
        try:
            return bool(self._get_url_from_relation_data())
        except DataValidationError as e:
            log.warning("Requirer not ready; validation error encountered: %s" % str(e))
            return False

    def _publish_auto_data(self, relation: Relation):
        if self._auto_data and self.unit.is_leader():
            host, port = self._auto_data
            self.provide_ingress_requirements(host=host, port=port)

    def provide_ingress_requirements(self, *, host: Optional[str] = None, port: int):
        """Publishes the data that Traefik needs to provide ingress.

        NB only the leader unit is supposed to do this.

        Args:
            host: Hostname to be used by the ingress provider to address the
             requirer unit; if unspecified, FQDN will be used instead
            port: the port of the service (required)
        """
        # get only the leader to publish the data since we only
        # require one unit to publish it -- it will not differ between units,
        # unlike in ingress-per-unit.
        assert self.unit.is_leader(), "only leaders should do this."
        assert self.relation, "no relation"

        if not host:
            host = socket.getfqdn()

        data = {
            "model": self.model.name,
            "name": self.app.name,
            "host": host,
            "port": str(port),
        }

        if self._strip_prefix:
            data["strip-prefix"] = "true"

        if self._redirect_https:
            data["redirect-https"] = "true"

        _validate_data(data, INGRESS_REQUIRES_APP_SCHEMA)
        self.relation.data[self.app].update(data)

    @property
    def relation(self):
        """The established Relation instance, or None."""
        return self.relations[0] if self.relations else None

    def _get_url_from_relation_data(self) -> Optional[str]:
        """The full ingress URL to reach the current unit.

        Returns None if the URL isn't available yet.
        """
        relation = self.relation
        if not relation or not relation.app:
            return None

        # fetch the provider's app databag
        try:
            raw = relation.data.get(relation.app, {}).get("ingress")
        except ModelError as e:
            log.debug(
                f"Error {e} attempting to read remote app data; "
                f"probably we are in a relation_departed hook"
            )
            return None

        if not raw:
            return None

        ingress: ProviderIngressData = yaml.safe_load(raw)
        _validate_data({"ingress": ingress}, INGRESS_PROVIDES_APP_SCHEMA)
        return ingress["url"]

    @property
    def url(self) -> Optional[str]:
        """The full ingress URL to reach the current unit.

        Returns None if the URL isn't available yet.
        """
        data = self._stored.current_url or self._get_url_from_relation_data()  # type: ignore
        assert isinstance(data, (str, type(None)))  # for static checker
        return data<|MERGE_RESOLUTION|>--- conflicted
+++ resolved
@@ -322,13 +322,8 @@
                 remote_data[k] = v
         _validate_data(remote_data, INGRESS_REQUIRES_APP_SCHEMA)
         remote_data["port"] = int(remote_data["port"])
-<<<<<<< HEAD
-        remote_data["strip-prefix"] = bool(remote_data.get("strip-prefix", False))
-        remote_data["redirect-https"] = bool(remote_data.get("redirect-https", False))
-=======
         remote_data["strip-prefix"] = bool(remote_data.get("strip-prefix", "false") == "true")
         remote_data["redirect-https"] = bool(remote_data.get("redirect-https", "false") == "true")
->>>>>>> f0cd6c72
         return typing.cast(RequirerData, remote_data)
 
     def get_data(self, relation: Relation) -> RequirerData:  # type: ignore
@@ -434,11 +429,7 @@
         host: Optional[str] = None,
         port: Optional[int] = None,
         strip_prefix: bool = False,
-<<<<<<< HEAD
-        redirect_https: Optional[str] = None,
-=======
         redirect_https: bool = False,
->>>>>>> f0cd6c72
     ):
         """Constructor for IngressRequirer.
 
