# Copyright 2022 Canonical Ltd.
# See LICENSE file for licensing details.

r"""# Interface Library for ingress.

This library wraps relation endpoints using the `ingress` interface
and provides a Python API for both requesting and providing per-application
ingress, with load-balancing occurring across all units.

## Getting Started

To get started using the library, you just need to fetch the library using `charmcraft`.

```shell
cd some-charm
charmcraft fetch-lib charms.traefik_k8s.v1.ingress
```

In the `metadata.yaml` of the charm, add the following:

```yaml
requires:
    ingress:
        interface: ingress
        limit: 1
```

Then, to initialise the library:

```python
from charms.traefik_k8s.v1.ingress import (IngressPerAppRequirer,
  IngressPerAppReadyEvent, IngressPerAppRevokedEvent)

class SomeCharm(CharmBase):
  def __init__(self, *args):
    # ...
    self.ingress = IngressPerAppRequirer(self, port=80)
    # The following event is triggered when the ingress URL to be used
    # by this deployment of the `SomeCharm` is ready (or changes).
    self.framework.observe(
        self.ingress.on.ready, self._on_ingress_ready
    )
    self.framework.observe(
        self.ingress.on.revoked, self._on_ingress_revoked
    )

    def _on_ingress_ready(self, event: IngressPerAppReadyEvent):
        logger.info("This app's ingress URL: %s", event.url)

    def _on_ingress_revoked(self, event: IngressPerAppRevokedEvent):
        logger.info("This app no longer has ingress")
"""

import logging
import socket
import typing
from typing import Any, Dict, Optional, Tuple, Union

import yaml
from ops.charm import CharmBase, RelationBrokenEvent, RelationEvent
from ops.framework import EventSource, Object, ObjectEvents, StoredState
from ops.model import ModelError, Relation

# The unique Charmhub library identifier, never change it
LIBID = "e6de2a5cd5b34422a204668f3b8f90d2"

# Increment this major API version when introducing breaking changes
LIBAPI = 1

# Increment this PATCH version before using `charmcraft publish-lib` or reset
# to 0 if you are raising the major API version
LIBPATCH = 9

DEFAULT_RELATION_NAME = "ingress"
RELATION_INTERFACE = "ingress"

log = logging.getLogger(__name__)

try:
    import jsonschema

    DO_VALIDATION = True
except ModuleNotFoundError:
    log.warning(
        "The `ingress` library needs the `jsonschema` package to be able "
        "to do runtime data validation; without it, it will still work but validation "
        "will be disabled. \n"
        "It is recommended to add `jsonschema` to the 'requirements.txt' of your charm, "
        "which will enable this feature."
    )
    DO_VALIDATION = False

INGRESS_REQUIRES_APP_SCHEMA = {
    "type": "object",
    "properties": {
        "model": {"type": "string"},
        "name": {"type": "string"},
        "host": {"type": "string"},
        "port": {"type": "string"},
        "strip-prefix": {"type": "string"},
    },
    "required": ["model", "name", "host", "port"],
}

INGRESS_PROVIDES_APP_SCHEMA = {
    "type": "object",
    "properties": {
        "ingress": {"type": "object", "properties": {"url": {"type": "string"}}},
    },
    "required": ["ingress"],
}

try:
    from typing import TypedDict
except ImportError:
    from typing_extensions import TypedDict  # py35 compat

# Model of the data a unit implementing the requirer will need to provide.
RequirerData = TypedDict(
    "RequirerData",
    {"model": str, "name": str, "host": str, "port": int, "strip-prefix": bool},
    total=False,
)
# Provider ingress data model.
ProviderIngressData = TypedDict("ProviderIngressData", {"url": str})
# Provider application databag model.
ProviderApplicationData = TypedDict("ProviderApplicationData", {"ingress": ProviderIngressData})  # type: ignore


def _validate_data(data, schema):
    """Checks whether `data` matches `schema`.

    Will raise DataValidationError if the data is not valid, else return None.
    """
    if not DO_VALIDATION:
        return
    try:
        jsonschema.validate(instance=data, schema=schema)
    except jsonschema.ValidationError as e:
        raise DataValidationError(data, schema) from e


class DataValidationError(RuntimeError):
    """Raised when data validation fails on IPU relation data."""


class _IngressPerAppBase(Object):
    """Base class for IngressPerUnit interface classes."""

    def __init__(self, charm: CharmBase, relation_name: str = DEFAULT_RELATION_NAME):
        super().__init__(charm, relation_name)

        self.charm: CharmBase = charm
        self.relation_name = relation_name
        self.app = self.charm.app
        self.unit = self.charm.unit

        observe = self.framework.observe
        rel_events = charm.on[relation_name]
        observe(rel_events.relation_created, self._handle_relation)
        observe(rel_events.relation_joined, self._handle_relation)
        observe(rel_events.relation_changed, self._handle_relation)
        observe(rel_events.relation_broken, self._handle_relation_broken)
        observe(charm.on.leader_elected, self._handle_upgrade_or_leader)  # type: ignore
        observe(charm.on.upgrade_charm, self._handle_upgrade_or_leader)  # type: ignore

    @property
    def relations(self):
        """The list of Relation instances associated with this endpoint."""
        return list(self.charm.model.relations[self.relation_name])

    def _handle_relation(self, event):
        """Subclasses should implement this method to handle a relation update."""
        pass

    def _handle_relation_broken(self, event):
        """Subclasses should implement this method to handle a relation breaking."""
        pass

    def _handle_upgrade_or_leader(self, event):
        """Subclasses should implement this method to handle upgrades or leadership change."""
        pass


class _IPAEvent(RelationEvent):
    __args__ = ()  # type: Tuple[str, ...]
    __optional_kwargs__ = {}  # type: Dict[str, Any]

    @classmethod
    def __attrs__(cls):
        return cls.__args__ + tuple(cls.__optional_kwargs__.keys())

    def __init__(self, handle, relation, *args, **kwargs):
        super().__init__(handle, relation)

        if not len(self.__args__) == len(args):
            raise TypeError("expected {} args, got {}".format(len(self.__args__), len(args)))

        for attr, obj in zip(self.__args__, args):
            setattr(self, attr, obj)
        for attr, default in self.__optional_kwargs__.items():
            obj = kwargs.get(attr, default)
            setattr(self, attr, obj)

    def snapshot(self):
        dct = super().snapshot()
        for attr in self.__attrs__():
            obj = getattr(self, attr)
            try:
                dct[attr] = obj
            except ValueError as e:
                raise ValueError(
                    "cannot automagically serialize {}: "
                    "override this method and do it "
                    "manually.".format(obj)
                ) from e

        return dct  # type: ignore

<<<<<<< HEAD
    def restore(self, snapshot: dict) -> None:
        super().restore(snapshot)  # type: ignore
=======
    def restore(self, snapshot) -> None:
        super().restore(snapshot)
>>>>>>> 37463835
        for attr, obj in snapshot.items():
            setattr(self, attr, obj)


class IngressPerAppDataProvidedEvent(_IPAEvent):
    """Event representing that ingress data has been provided for an app."""

    __args__ = ("name", "model", "port", "host", "strip_prefix")

    if typing.TYPE_CHECKING:
        name = None  # type: Optional[str]
        model = None  # type: Optional[str]
        port = None  # type: Optional[str]
        host = None  # type: Optional[str]
        strip_prefix = False  # type: bool


class IngressPerAppDataRemovedEvent(RelationEvent):
    """Event representing that ingress data has been removed for an app."""


class IngressPerAppProviderEvents(ObjectEvents):
    """Container for IPA Provider events."""

    data_provided = EventSource(IngressPerAppDataProvidedEvent)
    data_removed = EventSource(IngressPerAppDataRemovedEvent)


class IngressPerAppProvider(_IngressPerAppBase):
    """Implementation of the provider of ingress."""

    on = IngressPerAppProviderEvents()  # type: ignore

    def __init__(self, charm: CharmBase, relation_name: str = DEFAULT_RELATION_NAME):
        """Constructor for IngressPerAppProvider.

        Args:
            charm: The charm that is instantiating the instance.
            relation_name: The name of the relation endpoint to bind to
                (defaults to "ingress").
        """
        super().__init__(charm, relation_name)

    def _handle_relation(self, event):
        # created, joined or changed: if remote side has sent the required data:
        # notify listeners.
        if self.is_ready(event.relation):
            data = self._get_requirer_data(event.relation)
            self.on.data_provided.emit(  # type: ignore
                event.relation,
                data["name"],
                data["model"],
                data["port"],
                data["host"],
                data.get("strip-prefix", False),
            )

    def _handle_relation_broken(self, event):
        self.on.data_removed.emit(event.relation)  # type: ignore

    def wipe_ingress_data(self, relation: Relation):
        """Clear ingress data from relation."""
        assert self.unit.is_leader(), "only leaders can do this"
        try:
            relation.data
        except ModelError as e:
            log.warning(
                "error {} accessing relation data for {!r}. "
                "Probably a ghost of a dead relation is still "
                "lingering around.".format(e, relation.name)
            )
            return
        del relation.data[self.app]["ingress"]

    def _get_requirer_data(self, relation: Relation) -> RequirerData:  # type: ignore
        """Fetch and validate the requirer's app databag.

        For convenience, we convert 'port' to integer.
        """
        assert relation.app, "no app in relation (shouldn't happen)"  # for type checker
        if not all((relation.app, relation.app.name)):
            # Handle edge case where remote app name can be missing, e.g.,
            # relation_broken events.
            # FIXME https://github.com/canonical/traefik-k8s-operator/issues/34
            return {}

        databag = relation.data[relation.app]
        remote_data = {}  # type: Dict[str, Union[int, str]]
        for k in ("port", "host", "model", "name", "mode", "strip-prefix"):
            v = databag.get(k)
            if v is not None:
                remote_data[k] = v
        _validate_data(remote_data, INGRESS_REQUIRES_APP_SCHEMA)
        remote_data["port"] = int(remote_data["port"])
        remote_data["strip-prefix"] = bool(remote_data.get("strip-prefix", False))
        return remote_data

    def get_data(self, relation: Relation) -> RequirerData:  # type: ignore
        """Fetch the remote app's databag, i.e. the requirer data."""
        return self._get_requirer_data(relation)

    def is_ready(self, relation: Optional[Relation] = None):
        """The Provider is ready if the requirer has sent valid data."""
        if not relation:
            return any(map(self.is_ready, self.relations))

        try:
            return bool(self._get_requirer_data(relation))
        except DataValidationError as e:
            log.warning("Requirer not ready; validation error encountered: %s" % str(e))
            return False

    def _provided_url(self, relation: Relation) -> ProviderIngressData:  # type: ignore
        """Fetch and validate this app databag; return the ingress url."""
        assert relation.app, "no app in relation (shouldn't happen)"  # for type checker
        if not all((relation.app, relation.app.name, self.unit.is_leader())):
            # Handle edge case where remote app name can be missing, e.g.,
            # relation_broken events.
            # Also, only leader units can read own app databags.
            # FIXME https://github.com/canonical/traefik-k8s-operator/issues/34
            return {}  # noqa

        # fetch the provider's app databag
        raw_data = relation.data[self.app].get("ingress")
        if not raw_data:
            raise RuntimeError("This application did not `publish_url` yet.")

        ingress: ProviderIngressData = yaml.safe_load(raw_data)
        _validate_data({"ingress": ingress}, INGRESS_PROVIDES_APP_SCHEMA)
        return ingress

    def publish_url(self, relation: Relation, url: str):
        """Publish to the app databag the ingress url."""
        ingress = {"url": url}
        ingress_data = {"ingress": ingress}
        _validate_data(ingress_data, INGRESS_PROVIDES_APP_SCHEMA)
        relation.data[self.app]["ingress"] = yaml.safe_dump(ingress)

    @property
    def proxied_endpoints(self):
        """Returns the ingress settings provided to applications by this IngressPerAppProvider.

        For example, when this IngressPerAppProvider has provided the
        `http://foo.bar/my-model.my-app` URL to the my-app application, the returned dictionary
        will be:

        ```
        {
            "my-app": {
                "url": "http://foo.bar/my-model.my-app"
            }
        }
        ```
        """
        results = {}

        for ingress_relation in self.relations:
            assert (
                ingress_relation.app
            ), "no app in relation (shouldn't happen)"  # for type checker
            results[ingress_relation.app.name] = self._provided_url(ingress_relation)

        return results


class IngressPerAppReadyEvent(_IPAEvent):
    """Event representing that ingress for an app is ready."""

    __args__ = ("url",)
    if typing.TYPE_CHECKING:
        url = None  # type: Optional[str]


class IngressPerAppRevokedEvent(RelationEvent):
    """Event representing that ingress for an app has been revoked."""


class IngressPerAppRequirerEvents(ObjectEvents):
    """Container for IPA Requirer events."""

    ready = EventSource(IngressPerAppReadyEvent)
    revoked = EventSource(IngressPerAppRevokedEvent)


class IngressPerAppRequirer(_IngressPerAppBase):
    """Implementation of the requirer of the ingress relation."""

    on = IngressPerAppRequirerEvents()  # type: ignore
<<<<<<< HEAD
    # used to prevent spurious urls to be sent out if the event we're currently
=======

    # used to prevent spur1ious urls to be sent out if the event we're currently
>>>>>>> 37463835
    # handling is a relation-broken one.
    _stored = StoredState()

    def __init__(
        self,
        charm: CharmBase,
        relation_name: str = DEFAULT_RELATION_NAME,
        *,
        host: Optional[str] = None,
        port: Optional[int] = None,
        strip_prefix: bool = False,
    ):
        """Constructor for IngressRequirer.

        The request args can be used to specify the ingress properties when the
        instance is created. If any are set, at least `port` is required, and
        they will be sent to the ingress provider as soon as it is available.
        All request args must be given as keyword args.

        Args:
            charm: the charm that is instantiating the library.
            relation_name: the name of the relation endpoint to bind to (defaults to `ingress`);
                relation must be of interface type `ingress` and have "limit: 1")
            host: Hostname to be used by the ingress provider to address the requiring
                application; if unspecified, the default Kubernetes service name will be used.
            strip_prefix: configure Traefik to strip the path prefix.

        Request Args:
            port: the port of the service
        """
        super().__init__(charm, relation_name)
        self.charm: CharmBase = charm
        self.relation_name = relation_name
        self._strip_prefix = strip_prefix

        self._stored.set_default(current_url=None)  # type: ignore

        # if instantiated with a port, and we are related, then
        # we immediately publish our ingress data  to speed up the process.
        if port:
            self._auto_data = host, port
        else:
            self._auto_data = None

    def _handle_relation(self, event):
        # created, joined or changed: if we have auto data: publish it
        self._publish_auto_data(event.relation)

        if self.is_ready():
            # Avoid spurious events, emit only when there is a NEW URL available
            new_url = (
                None
                if isinstance(event, RelationBrokenEvent)
                else self._get_url_from_relation_data()
            )
            if self._stored.current_url != new_url:  # type: ignore
                self._stored.current_url = new_url  # type: ignore
                self.on.ready.emit(event.relation, new_url)  # type: ignore

    def _handle_relation_broken(self, event):
        self._stored.current_url = None  # type: ignore
        self.on.revoked.emit(event.relation)  # type: ignore

    def _handle_upgrade_or_leader(self, event):
        """On upgrade/leadership change: ensure we publish the data we have."""
        for relation in self.relations:
            self._publish_auto_data(relation)

    def is_ready(self):
        """The Requirer is ready if the Provider has sent valid data."""
        try:
            return bool(self._get_url_from_relation_data())
        except DataValidationError as e:
            log.warning("Requirer not ready; validation error encountered: %s" % str(e))
            return False

    def _publish_auto_data(self, relation: Relation):
        if self._auto_data and self.unit.is_leader():
            host, port = self._auto_data
            self.provide_ingress_requirements(host=host, port=port)

    def provide_ingress_requirements(self, *, host: Optional[str] = None, port: int):
        """Publishes the data that Traefik needs to provide ingress.

        NB only the leader unit is supposed to do this.

        Args:
            host: Hostname to be used by the ingress provider to address the
             requirer unit; if unspecified, FQDN will be used instead
            port: the port of the service (required)
        """
        # get only the leader to publish the data since we only
        # require one unit to publish it -- it will not differ between units,
        # unlike in ingress-per-unit.
        assert self.unit.is_leader(), "only leaders should do this."
        assert self.relation, "no relation"

        if not host:
            host = socket.getfqdn()

        data = {
            "model": self.model.name,
            "name": self.app.name,
            "host": host,
            "port": str(port),
        }

        if self._strip_prefix:
            data["strip-prefix"] = "true"

        _validate_data(data, INGRESS_REQUIRES_APP_SCHEMA)
        self.relation.data[self.app].update(data)

    @property
    def relation(self):
        """The established Relation instance, or None."""
        return self.relations[0] if self.relations else None

    def _get_url_from_relation_data(self) -> Optional[str]:
        """The full ingress URL to reach the current unit.

        Returns None if the URL isn't available yet.
        """
        relation = self.relation
        if not relation:
            return None

        # fetch the provider's app databag
        try:
            assert relation.app, "no app in relation (shouldn't happen)"  # for type checker
            raw = relation.data.get(relation.app, {}).get("ingress")
        except ModelError as e:
            log.debug(
                f"Error {e} attempting to read remote app data; "
                f"probably we are in a relation_departed hook"
            )
            return None

        if not raw:
            return None

        ingress: ProviderIngressData = yaml.safe_load(raw)
        _validate_data({"ingress": ingress}, INGRESS_PROVIDES_APP_SCHEMA)
        return ingress["url"]

    @property
    def url(self) -> Optional[str]:
        """The full ingress URL to reach the current unit.

        Returns None if the URL isn't available yet.
        """
        data = self._stored.current_url or self._get_url_from_relation_data()  # type: ignore
        assert isinstance(data, (str, type(None)))  # for static checker
        return data<|MERGE_RESOLUTION|>--- conflicted
+++ resolved
@@ -215,15 +215,10 @@
                     "manually.".format(obj)
                 ) from e
 
-        return dct  # type: ignore
-
-<<<<<<< HEAD
-    def restore(self, snapshot: dict) -> None:
-        super().restore(snapshot)  # type: ignore
-=======
+        return dct
+
     def restore(self, snapshot) -> None:
         super().restore(snapshot)
->>>>>>> 37463835
         for attr, obj in snapshot.items():
             setattr(self, attr, obj)
 
@@ -412,12 +407,8 @@
     """Implementation of the requirer of the ingress relation."""
 
     on = IngressPerAppRequirerEvents()  # type: ignore
-<<<<<<< HEAD
+
     # used to prevent spurious urls to be sent out if the event we're currently
-=======
-
-    # used to prevent spur1ious urls to be sent out if the event we're currently
->>>>>>> 37463835
     # handling is a relation-broken one.
     _stored = StoredState()
 
