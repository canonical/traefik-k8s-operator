--- conflicted
+++ resolved
@@ -69,11 +69,7 @@
 
 # Increment this PATCH version before using `charmcraft publish-lib` or reset
 # to 0 if you are raising the major API version
-<<<<<<< HEAD
-LIBPATCH = 8
-=======
-LIBPATCH = 3
->>>>>>> df42308a
+LIBPATCH = 9
 
 DEFAULT_RELATION_NAME = "ingress"
 RELATION_INTERFACE = "ingress"
@@ -522,13 +518,7 @@
             host, port = self._auto_data
             self.provide_ingress_requirements(host=host, port=port, relation=relation)
 
-<<<<<<< HEAD
-    def provide_ingress_requirements(self, *, host: Optional[str] = None, port: int):
-=======
-    def provide_ingress_requirements(
-        self, *, host: str = None, port: int, relation: Optional[Relation] = None
-    ):
->>>>>>> df42308a
+    def provide_ingress_requirements(self, *, host: Optional[str] = None, port: int, relation: Optional[Relation] = None):
         """Publishes the data that Traefik needs to provide ingress.
 
         NB only the leader unit is supposed to do this.
