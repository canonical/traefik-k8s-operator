--- conflicted
+++ resolved
@@ -27,15 +27,10 @@
 # Code: https://github.com/canonical/operator/
 # Docs: https://ops.rtfd.io/
 # Deps: charm
-<<<<<<< HEAD
 ops < 2.5.0  # https://github.com/canonical/ops-scenario/issues/48
-
 
 # the deps below are from PYDEPS and are needed here for the tox test envs
 # Keep them in sync with pydeps!
 importlib-metadata==6.0.0
 opentelemetry-exporter-otlp-proto-grpc==1.17.0
-pydantic<2.0
-=======
-ops < 2.5.0  # https://github.com/canonical/ops-scenario/issues/48
->>>>>>> ec99242b
+pydantic<2.0