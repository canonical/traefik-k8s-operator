#!/usr/bin/env python3
# Copyright 2022 Canonical Ltd.
# See LICENSE file for licensing details.

"""Traefik workload interface."""

import dataclasses
import enum
import logging
import os
import re
import socket
from copy import deepcopy
from pathlib import Path
from string import Template
from typing import Any, Dict, Iterable, List, Optional, Union, cast

import yaml
from charms.oathkeeper.v0.forward_auth import ForwardAuthConfig
from cosl import JujuTopology
from ops import Container
from ops.pebble import LayerDict, PathError

from utils import is_hostname

logger = logging.getLogger(__name__)
DYNAMIC_CONFIG_DIR = "/opt/traefik/juju"
STATIC_CONFIG_DIR = "/etc/traefik"
STATIC_CONFIG_PATH = f"{STATIC_CONFIG_DIR}/traefik.yaml"
DYNAMIC_CERTS_PATH = f"{DYNAMIC_CONFIG_DIR}/certificates.yaml"
DYNAMIC_TRACING_PATH = f"{DYNAMIC_CONFIG_DIR}/tracing.yaml"
SERVER_CERT_PATH = f"{DYNAMIC_CONFIG_DIR}/server.cert"
SERVER_KEY_PATH = f"{DYNAMIC_CONFIG_DIR}/server.key"
CERTS_DIR = Path(DYNAMIC_CONFIG_DIR)
CA_CERTS_DIR = Path("/usr/local/share/ca-certificates")
RECV_CA_TEMPLATE = Template(f"{str(CA_CERTS_DIR)}/receive-ca-cert-$rel_id-ca.crt")
BIN_PATH = "/usr/bin/traefik"
LOG_PATH = "/var/log/traefik.log"

_DIAGNOSTICS_PORT = 8082  # Prometheus metrics, healthcheck/ping


@dataclasses.dataclass
class CA:
    """Represents a Certificate Authority."""

    ca: str
    uid: Union[int, str]

    @property
    def path(self) -> str:
        """Predictable file path at which this CA will be stored on-disk in traefik."""
        return RECV_CA_TEMPLATE.substitute(rel_id=str(self.uid))


class RoutingMode(enum.Enum):
    """Routing mode."""

    path = "path"
    subdomain = "subdomain"


class TraefikError(Exception):
    """Base class for errors raised by this module."""


class ContainerNotReadyError(TraefikError):
    """Raised if the caller incorrectly assumes that the traefik container is ready."""


class StaticConfigMergeConflictError(TraefikError):
    """Raised when static configs coming from different sources can't be merged."""


def static_config_deep_merge(dict1: dict, dict2: dict, _path: Optional[list] = None) -> dict:
    """In-place deep merge dict2 into dict1."""
    _path = _path or []

    for key, val in dict2.items():
        if key in dict1:
            val1 = dict1[key]
            if isinstance(val, dict) and isinstance(val1, dict):
                static_config_deep_merge(val1, val, _path + [str(key)])
            elif val != val1:
                raise StaticConfigMergeConflictError(f"Conflict at path {'.'.join(_path)}")
        else:
            dict1[key] = val
    return dict1


class Traefik:
    """Traefik workload representation."""

    port = 80
    tls_port = 443

    _layer_name = "traefik"
    service_name = "traefik"
    _tracing_endpoint = None

    def __init__(
        self,
        *,
        container: Container,
        routing_mode: RoutingMode,
        tls_enabled: bool,
        experimental_forward_auth_enabled: bool,
        tcp_entrypoints: Dict[str, int],
        traefik_route_static_configs: Iterable[Dict[str, Any]],
        topology: JujuTopology,
        basic_auth_user: Optional[str] = None,
        tracing_endpoint: Optional[str] = None,
    ):
        """Initialize traefik service class.

        Args:
            container: The traefik container.
            routing_mode: Routing mode.
            tls_enabled: If TLS is enabled.
            experimental_forward_auth_enabled: If forward_auth is enabled.
            tcp_entrypoints: TCP entrypoints.
            traefik_route_static_configs: Static config for traefik-route relations.
            topology: Juju topology.
            basic_auth_user: User for basic auth.
            tracing_endpoint: Tracing endpoint.
        """
        self._container = container
        self._tcp_entrypoints = tcp_entrypoints
        self._traefik_route_static_configs = traefik_route_static_configs
        self._routing_mode = routing_mode
        self._tls_enabled = tls_enabled
        self._experimental_forward_auth_enabled = experimental_forward_auth_enabled
        self._topology = topology
        self._basic_auth_user = basic_auth_user
        self._tracing_endpoint = tracing_endpoint

    @property
    def scrape_jobs(self) -> list:
        """List of static configs for prometheus scrape."""
        return [
            {
                "static_configs": [{"targets": [f"{socket.getfqdn()}:{_DIAGNOSTICS_PORT}"]}],
            }
        ]

    def _update_tls_configuration(self) -> None:
        """Generate and push tls config yaml for traefik."""
        cert_files = [
            x.path for x in self._container.list_files(CERTS_DIR) if x.path.endswith(".cert")
        ]
        config = yaml.safe_dump(
            {
                "tls": {
                    "certificates": [
                        {
                            "certFile": cert_file,
                            "keyFile": f"{os.path.splitext(cert_file)[0]}.key",
                        }
                        for cert_file in cert_files
                    ],
                    "stores": {
                        "default": {
                            # When the external hostname is a bare IP, traefik cannot match a
                            # domain, so we must set the default cert for the TLS handshake to
                            # succeed.
                            "defaultCertificate": (
                                {
                                    "certFile": cert_files[0],
                                    "keyFile": f"{os.path.splitext(cert_files[0])[0]}.key",
                                }
                                if len(cert_files) == 1
                                else None
                            )
                        },
                    },
                }
            }
        )
        self._container.push(DYNAMIC_CERTS_PATH, config, make_dirs=True)

<<<<<<< HEAD
    def configure(self) -> None:
=======
    def configure(self):
>>>>>>> f65ff0ce
        """Configure static and render TLS configuration based on existing certificates."""
        # Ensure the required basic configurations and folders exist
        static_config = self.generate_static_config()
        self.push_static_config(static_config)

        self._setup_dynamic_config_folder()

        if self._tls_enabled:
            self._update_tls_configuration()

    def update_cert_configuration(self, certs: dict) -> None:
        """Update the server cert, ca, and key configuration files."""
        # Remove certs that are no longer needed.
        if certs:
            CERTS_DIR.mkdir(parents=True, exist_ok=True)
        if CERTS_DIR.is_dir():
            for path in CERTS_DIR.iterdir():
                if path.name.endswith(".cert") and path.name[:5] not in certs:
                    path.unlink()

        self._clean_up_certificates_in_traefik_container(excluded_certs=certs)

        for hostname, cert in certs.items():
            with (CERTS_DIR / f"{hostname}.cert").open("w") as f:
                f.write(cert["chain"])
            self._container.push(CERTS_DIR / f"{hostname}.cert", cert["chain"], make_dirs=True)
            self._container.push(CERTS_DIR / f"{hostname}.key", cert["key"], make_dirs=True)
            self._container.push(
                CA_CERTS_DIR / f"{hostname}.traefik-charm.crt", cert["ca"], make_dirs=True
            )

        self.update_ca_certs()

    def _clean_up_certificates_in_traefik_container(self, excluded_certs: dict) -> None:
        """Clean up certificates in the remote traefik container.

        Args:
            excluded_certs: Certificates to exclude from cleaning up.
        """
        if self._container.isdir(CERTS_DIR):
            for path in self._container.list_files(CERTS_DIR):
                try:
                    if path.name.endswith(".cert") and path.name[:5] not in excluded_certs:
                        self._container.remove_path(path.path)
                    if path.name.endswith(".key") and path.name[:4] not in excluded_certs:
                        self._container.remove_path(path.path)
                except PathError:
                    logger.exception("Error removing cert file.")
                    continue
        if self._container.isdir(CA_CERTS_DIR):
            for path in self._container.list_files(CA_CERTS_DIR):
                # There could be other .crt files here so make sure the names are identifiable.
                try:
                    if (
                        path.name.endswith(".traefik-charm.crt")
                        and path.name[:18] not in excluded_certs
                    ):
                        self._container.remove_path(path.path)
                except PathError:
                    logger.exception("Error removing ca cert file.")
                    continue

<<<<<<< HEAD
    def add_cas(self, cas: Iterable[CA]) -> None:
=======
    def add_cas(self, cas: Iterable[CA]):
>>>>>>> f65ff0ce
        """Add any number of CAs to Traefik.

        Calls update-ca-certificates once done.
        """
        for ca in cas:
            self._add_ca(ca)
        self.update_ca_certs()

    def _add_ca(self, ca: CA) -> None:
        """Add a ca.

        After doing this (any number of times),
        the caller is responsible for invoking update-ca-certs.
        """
        self._container.push(ca.path, ca.ca, make_dirs=True)

    def remove_cas(self, uids: Iterable[Union[str, int]]) -> None:
        """Remove all CAs with these UIDs.

        BEWARE of potential race conditions.
        Traefik watches the dynamic config dir and reloads automatically on change.
        So make sure any traefik config depending on the certificates being there is updated
        **before** the certs are removed, otherwise you might have some downtime.

        Calls update-ca-certificates once done.
        """
        for uid in uids:
            ca_path = RECV_CA_TEMPLATE.substitute(rel_id=str(uid))
            self._container.remove_path(ca_path)
        self.update_ca_certs()

    def update_ca_certs(self) -> None:
        """Update ca certificates and restart traefik."""
        self._container.exec(["update-ca-certificates", "--fresh"]).wait()

        # Must restart traefik after refreshing certs, otherwise:
        # - newly added certs will not be loaded and traefik will keep erroring-out with "signed by
        #   unknown authority".
        # - old certs will be kept active.
        self.restart()

    def generate_static_config(self, _raise: bool = False) -> Dict[str, Any]:
        """Generate Traefik's static config yaml."""
        tcp_entrypoints = self._tcp_entrypoints
        logger.debug(f"Statically configuring traefik with tcp entrypoints: {tcp_entrypoints}.")

        web_config: Dict[str, Any] = {
            "address": f":{self.port}",
        }

        if self._tls_enabled:
            # enable http -> https redirect
            web_config["http"] = {
                "redirections": {"entryPoint": {"to": "websecure", "scheme": "https"}},
            }

        static_config = {
            "global": {
                "checknewversion": False,
                # TODO add juju config to disable anonymous usage
                # https://github.com/canonical/observability/blob/main/decision-records/2026-06-27--upstream-telemetry.md
                "sendanonymoususage": True,
            },
            "log": {
                "level": "DEBUG",
            },
            "entryPoints": {
                "diagnostics": {"address": f":{_DIAGNOSTICS_PORT}"},
                "web": web_config,
                "websecure": {"address": f":{self.tls_port}"},
                **{
                    tcp_entrypoint_name: {"address": f":{port}"}
                    for tcp_entrypoint_name, port in tcp_entrypoints.items()
                },
            },
            # We always start the Prometheus endpoint for simplicity
            # TODO: Generate this file in the dynamic configuration folder when the
            #  metrics-endpoint relation is established?
            "metrics": {
                "prometheus": {
                    "addRoutersLabels": True,
                    "addServicesLabels": True,
                    "entryPoint": "diagnostics",
                }
            },
            "ping": {"entryPoint": "diagnostics"},
            "providers": {
                "file": {
                    "directory": DYNAMIC_CONFIG_DIR,
                    "watch": True,
                }
            },
        }

        if self._tracing_endpoint:
            # ref: https://github.com/traefik/traefik/blob/v2.11/docs/content/observability/tracing/jaeger.md  # noqa
            # TODO once we bump to Traefik v3, Jaeger needs to be replaced with otlp and
            # config needs to be updated.
            # see https://doc.traefik.io/traefik/observability/tracing/opentelemetry/
            static_config["tracing"] = {
                "jaeger": {
                    "collector": {
                        "endpoint": f"{self._tracing_endpoint}/api/traces?format=jaeger.thrift"
                    },
                }
            }

        # we attempt to put together the base config with whatever the user
        # passed via traefik_route.
        # in case there are conflicts between the base config and some route,
        # or between the routes themselves, we'll be forced to bail out.
        extra_configs = list(self._traefik_route_static_configs)

        for extra_config in extra_configs:
            # static_config_deep_merge does things in-place,
            # so we deepcopy the base config in case things go wrong
            previous = deepcopy(static_config)
            try:
                static_config_deep_merge(static_config, extra_config)
            except StaticConfigMergeConflictError as e:
                if _raise:
                    raise e
                logger.exception(
<<<<<<< HEAD
                    f"Failed to merge {extra_config} into Traefik's static config.Skipping..."
=======
                    f"Failed to merge {extra_config} into Traefik's static config. Skipping..."
>>>>>>> f65ff0ce
                )
                # roll back any changes static_config_deep_merge might have done to static_config
                static_config = previous
                continue

        return static_config

    def push_static_config(self, config: Dict[str, Any]) -> None:
        """Push static config yaml to the container."""
        config_yaml = yaml.safe_dump(config)
        # TODO Use the Traefik user and group?
        self._container.push(STATIC_CONFIG_PATH, config_yaml, make_dirs=True)

    def get_per_unit_http_config(
        self,
        *,
        prefix: str,
        host: str,
        port: int,
        scheme: Optional[str],
        strip_prefix: Optional[bool],
        redirect_https: Optional[bool],
        external_host: str,
        forward_auth_app: bool,
        forward_auth_config: Optional[ForwardAuthConfig],
    ) -> dict:
        """Generate a config dict for IngressPerUnit."""
        lb_servers = [{"url": f"{scheme or 'http'}://{host}:{port}"}]
        return self._generate_config_block(
            prefix=prefix,
            lb_servers=lb_servers,
            scheme=scheme,
            strip_prefix=strip_prefix,
            redirect_https=redirect_https,
            external_host=external_host,
            forward_auth_app=forward_auth_app,
            forward_auth_config=forward_auth_config,
        )

    def get_per_app_http_config(
        self,
        *,
        prefix: str,
        scheme: Optional[str],
        hosts: List[str],
        port: int,
        strip_prefix: Optional[bool],
        redirect_https: Optional[bool],
        external_host: str,
        forward_auth_app: bool,
        forward_auth_config: Optional[ForwardAuthConfig],
        healthcheck_params: Optional[Dict[str, Any]],
    ) -> dict:
        """Generate a config dict for Ingress(PerApp)."""
        # purge potential Nones
        scheme = scheme or "http"
        lb_servers = [{"url": f"{scheme or 'http'}://{host}:{port}"} for host in hosts]
        return self._generate_config_block(
            prefix=prefix,
            lb_servers=lb_servers,
            scheme=scheme,
            strip_prefix=strip_prefix,
            redirect_https=redirect_https,
            external_host=external_host,
            forward_auth_app=forward_auth_app,
            forward_auth_config=forward_auth_config,
            healthcheck_params=healthcheck_params,
        )

    def get_per_leader_http_config(
        self,
        *,
        prefix: str,
        scheme: str,
        host: str,
        port: int,
        strip_prefix: bool,
        redirect_https: bool,
        external_host: str,
        forward_auth_app: bool,
        forward_auth_config: Optional[ForwardAuthConfig],
    ) -> dict:
        """Generate a config dict for Ingress v1 (PerLeader)."""
        lb_servers = [{"url": f"http://{host}:{port}"}]
        return self._generate_config_block(
            prefix=prefix,
            lb_servers=lb_servers,
            scheme=scheme,
            strip_prefix=strip_prefix,
            redirect_https=redirect_https,
            external_host=external_host,
            forward_auth_app=forward_auth_app,
            forward_auth_config=forward_auth_config,
        )

    def _generate_config_block(
        self,
        prefix: str,
        lb_servers: List[Dict[str, str]],
        scheme: Optional[str],
        redirect_https: Optional[bool],
        strip_prefix: Optional[bool],
        external_host: str,
        forward_auth_app: bool,
        forward_auth_config: Optional[ForwardAuthConfig],
        healthcheck_params: Optional[Dict[str, Any]] = None,
    ) -> Dict[str, Any]:
        """Generate a configuration segment.

        Per-unit and per-app configuration blocks are mostly similar, with the principal
        difference being the list of servers to load balance across (where IPU is one server per
        unit and IPA may be more than one).
        """
        # purge any optionals:
        scheme_: str = scheme if scheme is not None else "http"
        redirect_https_: bool = redirect_https if redirect_https is not None else False
        strip_prefix_: bool = strip_prefix if strip_prefix is not None else False

        host = external_host
        if self._routing_mode is RoutingMode.path:
            route_rule = f"PathPrefix(`/{prefix}`)"
        else:  # _RoutingMode.subdomain
            route_rule = f"Host(`{prefix}.{host}`)"

        traefik_router_name = f"juju-{prefix}-router"
        traefik_service_name = f"juju-{prefix}-service"

        router_cfg = {
            traefik_router_name: {
                "rule": route_rule,
                "service": traefik_service_name,
                "entryPoints": ["web"],
            },
        }
        router_cfg.update(
            self.generate_tls_config_for_route(
                traefik_router_name, route_rule, traefik_service_name, external_host=external_host
            )
        )

        # Add the "rootsCAs" section only if TLS is enabled. If the rootCA section
        # is empty or the file does not exist, HTTP requests will fail with
        # "404 page not found".
        # Note: we're assuming here that the CA that signed traefik's own CSR is
        # the same CA that signed the service's servers CSRs.
        external_tls = self._tls_enabled

        # REVERSE TERMINATION: we are providing ingress for a unit who is itself behind https,
        # but traefik is not.
        internal_tls = scheme_ == "https"

        is_reverse_termination = not external_tls and internal_tls
        is_termination = external_tls and not internal_tls
        is_end_to_end = external_tls and internal_tls

        lb_def: Dict[str, Any] = {"servers": lb_servers}
        service_def = {
            "loadBalancer": lb_def,
        }
        if healthcheck_params:
            service_def["loadBalancer"]["healthCheck"] = healthcheck_params

        if is_reverse_termination:
            # i.e. traefik itself is not related to tls certificates, but the ingress requirer is
            transport_name = "reverseTerminationTransport"
            lb_def["serversTransport"] = transport_name
            transports = {transport_name: {"insecureSkipVerify": False}}

        elif is_termination:
            # i.e. traefik itself is related to tls certificates, but the ingress requirer is not
            transports = {}

        elif is_end_to_end:
            # We cannot assume traefik's CA is the same CA that signed the proxied apps.
            # Since we use the update_ca_certificates machinery, we don't need to specify the
            # "rootCAs" entry.
            # Keeping the serverTransports section anyway because it is informative ("endToEndTLS"
            # vs "reverseTerminationTransport") when inspecting the config file in production.
            transport_name = "endToEndTLS"
            lb_def["serversTransport"] = transport_name
            transports = {transport_name: {"insecureSkipVerify": False}}

        else:
            transports = {}

        config = {
            "http": {
                "routers": router_cfg,
                "services": {traefik_service_name: service_def},
            },
        }
        # Traefik does not accept an empty serversTransports. Add it only if it's non-empty.
        if transports:
            config["http"].update({"serversTransports": transports})

        middlewares = self._generate_middleware_config(
            redirect_https=redirect_https_,
            strip_prefix=strip_prefix_,
            scheme=scheme_,
            prefix=prefix,
            forward_auth_app=forward_auth_app,
            forward_auth_config=forward_auth_config,
        )

        if middlewares:
            config["http"]["middlewares"] = middlewares
            router_cfg[traefik_router_name]["middlewares"] = list(middlewares.keys())

            if f"{traefik_router_name}-tls" in router_cfg:
                router_cfg[f"{traefik_router_name}-tls"]["middlewares"] = list(middlewares.keys())

        return config

    def _generate_middleware_config(
        self,
        redirect_https: bool,
        strip_prefix: bool,
        scheme: str,
        prefix: str,
        forward_auth_app: bool,
        forward_auth_config: Optional[ForwardAuthConfig],
    ) -> dict:
        """Generate a middleware config.

        We need to generate a different section per middleware type, otherwise traefik complains:
          "cannot create middleware: multi-types middleware not supported, consider declaring two
          different pieces of middleware instead"
        """
        basicauth_middleware = {}
        if basicauth_user := self._basic_auth_user:
            basicauth_middleware[f"juju-basic-auth-{prefix}"] = {
                "basicAuth": {
                    "users": [basicauth_user],
                }
            }

        forwardauth_middleware = {}
        if self._experimental_forward_auth_enabled:
            if forward_auth_app:
                forwardauth_middleware[f"juju-sidecar-forward-auth-{prefix}"] = {
                    "forwardAuth": {
                        "address": forward_auth_config.decisions_address,  # type: ignore
                        "authResponseHeaders": forward_auth_config.headers,  # type: ignore
                    }
                }

        no_prefix_middleware = {}  # type: Dict[str, Dict[str, Any]]
        if self._routing_mode is RoutingMode.path and strip_prefix:
            no_prefix_middleware[f"juju-sidecar-noprefix-{prefix}"] = {
                "stripPrefix": {"prefixes": [f"/{prefix}"], "forceSlash": False}
            }

        # Condition rendering the https-redirect middleware on the scheme, otherwise we'd get a 404
        # when attempting to reach an http endpoint.
        redir_scheme_middleware = {}
        if redirect_https and scheme == "https":
            redir_scheme_middleware[f"juju-sidecar-redir-https-{prefix}"] = {
                "redirectScheme": {"scheme": "https", "port": 443, "permanent": True}
            }

        return {
            **forwardauth_middleware,
            **no_prefix_middleware,
            **redir_scheme_middleware,
            **basicauth_middleware,
        }

    @staticmethod
    def generate_tls_config_for_route(
        router_name: str,
        route_rule: str,
        service_name: str,
        external_host: str,
        entrypoint: Optional[str] = None,
    ) -> Dict[str, Any]:
        """Generate a TLS configuration segment."""
        if is_hostname(external_host):
            tls_entry = {
                "domains": [
                    {
                        "main": external_host,
                        "sans": [f"*.{external_host}"],
                    },
                ],
            }

        else:
            # When the external host is a bare IP, we do not need the 'domains' entry.
            tls_entry = {}

        return {
            f"{router_name}-tls": {
                "rule": route_rule,
                "service": service_name,
                "entryPoints": [entrypoint if entrypoint else "websecure"],
                "tls": tls_entry,
            }
        }

    def pull_static_config(self) -> Dict[str, Any]:
        """Pull the currently configured tcp entrypoints from the static config."""
        try:
            static_config_raw = self._container.pull(STATIC_CONFIG_PATH).read()
        except PathError as e:
            logger.error(f"Could not fetch static config from container; {e}")
            return {}

        return yaml.safe_load(static_config_raw)

    @property
    def is_ready(self) -> bool:
        """Whether the traefik service is running."""
        if not self._container.can_connect():
            return False
        return bool(self._container.get_services(self.service_name))

    def restart(self) -> None:
        """Restart the pebble service."""
        environment = {}
        if self._tracing_endpoint:
            environment = {
                "JAEGER_TAGS": (
                    f"juju_application={self._topology.application},"
                    f"juju_model={self._topology.model},"
                    f"juju_model_uuid={self._topology.model_uuid},"
                    f"juju_unit={self._topology.unit},"
                    f"juju_charm={self._topology.charm_name}"
                )
            }

        layer = {
            "summary": "Traefik layer",
            "description": "Pebble config layer for Traefik",
            "services": {
                self.service_name: {
                    "override": "replace",
                    "summary": "Traefik",
                    # trick to drop the logs to a file but also keep them available in the pod logs
                    "command": '/bin/sh -c "{} | tee {}"'.format(BIN_PATH, LOG_PATH),
                    "startup": "enabled",
                    "environment": environment,
                },
            },
        }

        self._container.add_layer(self._layer_name, cast(LayerDict, layer), combine=True)
        logger.debug(f"replanning {self.service_name!r} after a service update")
        self._container.replan()

        if self.is_ready:
            logger.debug(f"restarting {self.service_name!r}")
            self._container.restart(self.service_name)

    def delete_dynamic_configs(self) -> None:
        """Delete **ALL** yamls from the dynamic config dir."""
        # instead of multiple calls to self._container.remove_path(), delete all files in a swoop
        self._container.exec(["find", DYNAMIC_CONFIG_DIR, "-name", "*.yaml", "-delete"])
        logger.debug("Deleted all dynamic configuration files.")

    def delete_dynamic_config(self, file_name: str) -> None:
        """Delete a specific yaml from the dynamic config dir."""
        self._container.remove_path(Path(DYNAMIC_CONFIG_DIR) / file_name)
        logger.debug("Deleted dynamic configuration file: %s", file_name)

    def add_dynamic_config(self, file_name: str, config: str) -> None:
        """Push a yaml to the dynamic config dir.

        The dynamic config dir is assumed to exist already.
        """
        # make_dirs is technically not necessary at runtime, since traefik.configure() should
        # guarantee that the dynamic config dir exists. However, it simplifies testing as it means
        # we don't have to worry about setting up manually the traefik container every time we
        # simulate an event.
        self._container.push(Path(DYNAMIC_CONFIG_DIR) / file_name, config, make_dirs=True)

        logger.debug("Updated dynamic configuration file: %s", file_name)

    @property
    def version(self) -> Optional[str]:
        """Traefik workload version."""
        version_output, _ = self._container.exec([BIN_PATH, "version"]).wait_output()
        # Output looks like this:
        # Version:      v2.11.0
        # Codename:     mimolette
        # Go version:   go1.22.1
        # Built:        2024-03-14_05:12:45PM
        # OS/Arch:      linux/amd64

        if result := re.search(r"Version:\s*v?(.+)", version_output):
            return result.group(1)
        return None

    @staticmethod
    def generate_per_unit_tcp_config(prefix: str, host: str, port: int) -> dict:
        """Generate a config dict for a given unit for IngressPerUnit in tcp mode."""
        # TODO: is there a reason why SNI-based routing (from TLS certs) is per-unit only?
        # This is not a technical limitation in any way. It's meaningful/useful for
        # authenticating to individual TLS-based servers where it may be desirable to reach
        # one or more servers in a cluster (let's say Kafka), but limiting it to per-unit only
        # actively impedes the architectural design of any distributed/ring-buffered TLS-based
        # scale-out services which may only have frontends dedicated, but which do not "speak"
        # HTTP(S). Such as any of the "cloud-native" SQL implementations (TiDB, Cockroach, etc)
        config = {
            "tcp": {
                "routers": {
                    f"juju-{prefix}-tcp-router": {
                        "rule": "HostSNI(`*`)",
                        "service": f"juju-{prefix}-tcp-service",
                        # or whatever entrypoint I defined in static config
                        "entryPoints": [prefix],
                    },
                },
                "services": {
                    f"juju-{prefix}-tcp-service": {
                        "loadBalancer": {"servers": [{"address": f"{host}:{port}"}]}
                    },
                },
            }
        }
        return config

    def _setup_dynamic_config_folder(self) -> None:
        # ensure the dynamic config dir exists else traefik will error on startup and fail to
        # set up the watcher
        self._container.make_dir(DYNAMIC_CONFIG_DIR, make_parents=True)

<<<<<<< HEAD
    def _cleanup_tls_configuration(self) -> None:
=======
    def _cleanup_tls_configuration(self):
>>>>>>> f65ff0ce
        """Remove the Traefik certificates configuration if TLS is disabled."""
        if not self._tls_enabled and self._container.can_connect():
            # Remove certificates.yaml if TLS is not configured.
            if self._container.exists(DYNAMIC_CERTS_PATH):
                try:
                    self._container.remove_path(DYNAMIC_CERTS_PATH)
                except PathError:
                    logger.exception("Error removing certificates config. Skipping.")<|MERGE_RESOLUTION|>--- conflicted
+++ resolved
@@ -178,11 +178,7 @@
         )
         self._container.push(DYNAMIC_CERTS_PATH, config, make_dirs=True)
 
-<<<<<<< HEAD
     def configure(self) -> None:
-=======
-    def configure(self):
->>>>>>> f65ff0ce
         """Configure static and render TLS configuration based on existing certificates."""
         # Ensure the required basic configurations and folders exist
         static_config = self.generate_static_config()
@@ -245,11 +241,7 @@
                     logger.exception("Error removing ca cert file.")
                     continue
 
-<<<<<<< HEAD
     def add_cas(self, cas: Iterable[CA]) -> None:
-=======
-    def add_cas(self, cas: Iterable[CA]):
->>>>>>> f65ff0ce
         """Add any number of CAs to Traefik.
 
         Calls update-ca-certificates once done.
@@ -373,11 +365,7 @@
                 if _raise:
                     raise e
                 logger.exception(
-<<<<<<< HEAD
-                    f"Failed to merge {extra_config} into Traefik's static config.Skipping..."
-=======
                     f"Failed to merge {extra_config} into Traefik's static config. Skipping..."
->>>>>>> f65ff0ce
                 )
                 # roll back any changes static_config_deep_merge might have done to static_config
                 static_config = previous
@@ -804,11 +792,7 @@
         # set up the watcher
         self._container.make_dir(DYNAMIC_CONFIG_DIR, make_parents=True)
 
-<<<<<<< HEAD
     def _cleanup_tls_configuration(self) -> None:
-=======
-    def _cleanup_tls_configuration(self):
->>>>>>> f65ff0ce
         """Remove the Traefik certificates configuration if TLS is disabled."""
         if not self._tls_enabled and self._container.can_connect():
             # Remove certificates.yaml if TLS is not configured.
