--- conflicted
+++ resolved
@@ -159,15 +159,6 @@
                     ],
                     "stores": {
                         "default": {
-<<<<<<< HEAD
-                            # When the external hostname is a bare IP,
-                            # traefik cannot match a domain, so we must set the default cert
-                            # for the TLS handshake to succeed.
-                            "defaultCertificate": {
-                                "certFile": SERVER_CERT_PATH,
-                                "keyFile": SERVER_KEY_PATH,
-                            },
-=======
                             # When the external hostname is a bare IP, traefik cannot match a domain,
                             # so we must set the default cert for the TLS handshake to succeed.
                             "defaultCertificate": (
@@ -178,7 +169,6 @@
                                 if len(cert_files) == 1
                                 else None
                             )
->>>>>>> 572815cc
                         },
                     },
                 }
