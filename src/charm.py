--- conflicted
+++ resolved
@@ -759,24 +759,14 @@
                 )
                 continue
 
-<<<<<<< HEAD
-            prefix = self._get_prefix(data)
-            if data.get("mode", "http") == "tcp":
-                unit_config = self._generate_per_unit_tcp_config(prefix, data)
-=======
             prefix = self._get_prefix(data)  # type: ignore
             if data.get("mode", "http") == "tcp":
                 unit_config = self._generate_per_unit_tcp_config(prefix, data)  # type: ignore
->>>>>>> 28c55c56
                 if self.unit.is_leader():
                     host = self.external_host
                     ipu.publish_url(relation, data["name"], f"{host}:{data['port']}")
             else:  # "http"
-<<<<<<< HEAD
-                unit_config = self._generate_per_unit_http_config(prefix, data)
-=======
                 unit_config = self._generate_per_unit_http_config(prefix, data)  # type: ignore
->>>>>>> 28c55c56
                 if self.unit.is_leader():
                     ipu.publish_url(relation, data["name"], self._get_external_url(prefix))
             always_merger.merge(config, unit_config)
@@ -818,11 +808,7 @@
             return {f"juju-sidecar-noprefix-{prefix}": config}
         return {}
 
-<<<<<<< HEAD
-    def _generate_per_unit_tcp_config(self, prefix: str, data: "RequirerData_IPU") -> dict:
-=======
     def _generate_per_unit_tcp_config(self, prefix: str, data: RequirerData_IPU) -> dict:
->>>>>>> 28c55c56
         """Generate a config dict for a given unit for IngressPerUnit in tcp mode."""
         # TODO: is there a reason why SNI-based routing (from TLS certs) is per-unit only?
         # This is not a technical limitation in any way. It's meaningful/useful for
@@ -852,11 +838,7 @@
         }
         return config
 
-<<<<<<< HEAD
-    def _generate_per_unit_http_config(self, prefix: str, data: "RequirerData_IPU") -> dict:
-=======
     def _generate_per_unit_http_config(self, prefix: str, data: RequirerData_IPU) -> dict:
->>>>>>> 28c55c56
         """Generate a config dict for a given unit for IngressPerUnit."""
         lb_servers = [{"url": f"http://{data['host']}:{data['port']}"}]
         return self._generate_config_block(prefix, lb_servers, data)  # type: ignore
