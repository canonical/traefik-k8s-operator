#!/usr/bin/env python3
# Copyright 2022 Canonical Ltd.
# See LICENSE file for licensing details.

"""Charm Traefik."""

import enum
import json
import logging
from typing import Optional, Tuple

import yaml
from charms.observability_libs.v0.kubernetes_service_patch import \
    KubernetesServicePatch
from charms.prometheus_k8s.v0.prometheus_scrape import MetricsEndpointProvider
from charms.traefik_k8s.v0.ingress import IngressPerAppProvider
from charms.traefik_k8s.v0.ingress_per_unit import (
    DataValidationError,
    IngressPerUnitProvider,
    RequirerData,
)
from deepmerge import always_merger
from lightkube import Client
from lightkube.resources.core_v1 import Service
from ops.charm import (
    ActionEvent,
    CharmBase,
    ConfigChangedEvent,
    PebbleReadyEvent,
    RelationEvent,
    StartEvent,
    UpdateStatusEvent,
)
from ops.framework import StoredState
from ops.main import main
from ops.model import (
    ActiveStatus,
    BlockedStatus,
    MaintenanceStatus,
    ModelError,
    Relation,
    Unit,
    WaitingStatus,
)
from ops.pebble import APIError, PathError

from charms.traefik_route_k8s.v0.traefik_route import (
    TraefikRouteProvider,
    TraefikRouteRequestEvent, RouteRequest,
)

logger = logging.getLogger(__name__)

_TRAEFIK_CONTAINER_NAME = _TRAEFIK_LAYER_NAME = _TRAEFIK_SERVICE_NAME = "traefik"
# We watch the parent folder of where we store the configuration files,
# as that is usually safer for Traefik
_CONFIG_DIRECTORY = "/opt/traefik/juju"


class _RoutingMode(enum.Enum):
    path = "path"
    subdomain = "subdomain"


class _IngressRelationType(enum.Enum):
    per_app = "per_app"
    per_unit = "per_unit"
    routed = "routed"


class TraefikIngressCharm(CharmBase):
    """Charm the service."""

    _stored = StoredState()
    _port = 80
    _diagnostics_port = 8082  # Prometheus metrics, healthcheck/ping

    def __init__(self, *args):
        super().__init__(*args)

        self._stored.set_default(current_external_host=None,
                                 current_routing_mode=None)

        self.container = self.unit.get_container(_TRAEFIK_CONTAINER_NAME)

        self.service_patch = KubernetesServicePatch(
            charm=self,
            service_type="LoadBalancer",
            ports=[(f"{self.app.name}", self._port)],
        )

        self.metrics_endpoint = MetricsEndpointProvider(
            self,
            jobs=[
                {
                    "static_configs": [
                        {"targets": [f"*:{self._diagnostics_port}"]}],
                },
            ],
        )

        self.ingress_per_app = IngressPerAppProvider(charm=self)
        self.ingress_per_unit = IngressPerUnitProvider(charm=self)
        self.traefik_route = TraefikRouteProvider(charm=self)

        self.framework.observe(self.on.traefik_pebble_ready,
                               self._on_traefik_pebble_ready)
        self.framework.observe(self.on.start, self._on_start)
        self.framework.observe(self.on.update_status, self._on_update_status)
        self.framework.observe(self.on.config_changed, self._on_config_changed)

        self.framework.observe(self.ingress_per_app.on.request,
                               self._handle_ingress_request)
        self.framework.observe(self.ingress_per_app.on.failed,
                               self._handle_ingress_failure)
        self.framework.observe(self.ingress_per_app.on.broken,
                               self._handle_ingress_broken)

        self.framework.observe(self.ingress_per_unit.on.request,
                               self._handle_ingress_request)
        self.framework.observe(self.ingress_per_unit.on.failed,
                               self._handle_ingress_failure)
        self.framework.observe(self.ingress_per_unit.on.broken,
                               self._handle_ingress_broken)

<<<<<<< HEAD
        self.framework.observe(self.traefik_route.on.request,
                               self._handle_traefik_route_request)
=======
        self.framework.observe(self.ingress_per_unit.on.ready, self._handle_ingress_request)
        self.framework.observe(self.ingress_per_unit.on.failed, self._handle_ingress_failure)
        self.framework.observe(self.ingress_per_unit.on.broken, self._handle_ingress_broken)
        # Work around SDI not handling scale-down
        self.framework.observe(
            self.on["ingress-per-unit"].relation_departed, self._handle_ingress_request
        )
>>>>>>> 701dbe3f

        # Action handlers
        self.framework.observe(
            self.on.show_proxied_endpoints_action,
            self._on_show_proxied_endpoints
        )

    def _on_show_proxied_endpoints(self, event: ActionEvent):
        try:
            result = {}
            result.update(self.ingress_per_unit.proxied_endpoints)
            result.update(self.ingress_per_app.proxied_endpoints)

            event.set_results({"proxied-endpoints": json.dumps(result)})
        except Exception as e:
            logger.exception("Action 'show-proxied-endpoints' failed")
            event.fail(str(e))

    def _on_traefik_pebble_ready(self, _: PebbleReadyEvent):
        # The the Traefik container comes up, e.g., after a pod churn, we
        # ignore the unit status and start fresh.

        # Ensure the required basic configurations and folders exist
        # TODO Use the Traefik user and group?

        # Since pebble ready will also occur after a pod churn, but we store the
        # configuration files on a storage volume that survives the pod churn, before
        # we start traefik we clean up all Juju-generated config files to avoid spurious
        # routes.
        try:
            for file in self.container.list_files(path=_CONFIG_DIRECTORY,
                                                  pattern="juju_*.yaml"):
                self.container.remove_path(file.path)
                logger.debug("Deleted orphaned ingress configuration file: %s",
                             file.path)
        except (FileNotFoundError, APIError):
            pass

        # TODO Disable static config with telemetry and check new version
        basic_configurations = yaml.dump(
            {
                "log": {
                    "level": "DEBUG",
                },
                "entryPoints": {
                    "diagnostics": {"address": f":{self._diagnostics_port}"},
                    "web": {"address": f":{self._port}"},
                },
                # We always start the Prometheus endpoint for simplicity
                # TODO: Generate this file in the dynamic configuration folder when the
                #  metrics-endpoint relation is established?
                "metrics": {
                    "prometheus": {
                        "addRoutersLabels": True,
                        "addServicesLabels": True,
                        "entryPoint": "diagnostics",
                    }
                },
                "ping": {"entryPoint": "diagnostics"},
                "providers": {
                    "file": {
                        "directory": _CONFIG_DIRECTORY,
                        "watch": True,
                    }
                },
            }
        )

        self.container.push("/etc/traefik/traefik.yaml", basic_configurations,
                            make_dirs=True)
        self.container.make_dir(_CONFIG_DIRECTORY, make_parents=True)
        self._restart_traefik()
        self._process_status_and_configurations()

    def _on_start(self, _: StartEvent):
        self._process_status_and_configurations()

    def _on_update_status(self, _: UpdateStatusEvent):
        self._process_status_and_configurations()

    def _on_config_changed(self, _: ConfigChangedEvent):
        # If the external hostname is changed since we last processed it, we need to
        # to reconsider all data sent over the relations and all configs
        new_external_host = self._external_host
        new_routing_mode = self.config["routing_mode"]

        if (
                self._stored.current_external_host != new_external_host
                or self._stored.current_routing_mode != new_routing_mode
        ):
            self._stored.current_external_host = new_external_host
            self._stored.current_routing_mode = new_routing_mode
            self._process_status_and_configurations()

    def _process_status_and_configurations(self):
        routing_mode = self.config["routing_mode"]
        try:
            _RoutingMode(routing_mode)
        except ValueError:
            self.unit.status = MaintenanceStatus("resetting ingress relations")
            self._wipe_ingress_for_all_relations()
            self.unit.status = BlockedStatus(
                f"invalid routing mode: {routing_mode}; see logs.")

            logger.error(
                "'%s' is not a valid routing_mode value; valid values are: %s",
                routing_mode,
                [e.value for e in _RoutingMode],
            )
            return

        if not self._external_host:
            self.unit.status = MaintenanceStatus("resetting ingress relations")
            self._wipe_ingress_for_all_relations()
            self.unit.status = WaitingStatus("gateway address unavailable")
            return

        if not self._is_traefik_service_running():
            self.unit.status = WaitingStatus(
                f"waiting for service: '{_TRAEFIK_SERVICE_NAME}'")
            return

        self.unit.status = MaintenanceStatus("updating ingress configurations")

        for ingress_relation in self.ingress_per_app.relations + self.ingress_per_unit.relations:
            self._process_ingress_relation(ingress_relation)

        if isinstance(self.unit.status, MaintenanceStatus):
            self.unit.status = ActiveStatus()
        else:
            self.unit.status = BlockedStatus(
                "setup of some ingress relation failed")
            logger.error(
                "The setup of some ingress relation failed, see previous logs")

    def _handle_ingress_request(self, event: RelationEvent):
        if not self._external_host:
            self._wipe_ingress_for_all_relations()
            self.unit.status = WaitingStatus("gateway address unavailable")
            event.defer()
            return

        if not self._is_traefik_service_running():
            self.unit.status = WaitingStatus(
                f"waiting for service: '{_TRAEFIK_SERVICE_NAME}'")
            event.defer()
            return

        self._process_ingress_relation(event.relation)

        if isinstance(self.unit.status, MaintenanceStatus):
            self.unit.status = ActiveStatus()

    def _handle_traefik_route_request(self, event: TraefikRouteRequestEvent):
        """A traefik_route charm has requested ingress.
        {
            'ingress': {
                'model': 'cos',
                'unit': 'prometheus-k8s/0',
                'host': 'foo/bar',
                'port': 42
            },
            'config': {
                'rule': 'Host(`foo.bar/{{juju_unit}}`)'
            }
        }
        """
        self._process_ingress_relation(event.relation)

    def _process_ingress_relation(self, relation: Relation):
<<<<<<< HEAD
        # There's a chance that we're processing a relation event
        # which was deferred until after the relation was broken.
        # Select the right per_app/per_unit provider and check it is ready before continuing
        if not (provider := self._provider_from_relation(relation)).is_ready(
                relation):
=======
        # There's a chance that we're processing a relation event which was deferred until after
        # the relation was broken. Select the right per_app/per_unit provider and check it is ready
        # before continuing. However, the provider will NOT be ready if there are no units on the
        # other side, which is the case for the RelationDeparted for the last unit (i.e., the
        # proxied application scales to zero).
        gateway_address = self._external_host
        assert gateway_address, "No gateway address available"

        relation_provider = self._provider_from_relation(relation)
        if not (provider := relation_provider).is_ready(relation):
            # TODO Cleanup: the provider for ingress_per_unit will NOT be ready if there are no
            # units on the other side, which is the case for the RelationDeparted for the last unit
            # (i.e., the proxied application scales to zero).

            if relation_provider == self.ingress_per_unit and not relation.units:
                logger.debug(
                    "No units found in the ingress-per-unit relation; resetting ingress configurations"
                )

                self._push_configurations(relation, {})

>>>>>>> 701dbe3f
            return

        rel = f"{relation.name}:{relation.id}"
        self.unit.status = MaintenanceStatus(
            f"updating ingress configuration for '{rel}'")
        logger.debug("Updating ingress for relation '%s'", rel)

        # TODO: once also IngressPerApp is SDI-free,
        #  abstract the common logic here and remove this branch
        if provider is self.ingress_per_app:
            request = provider.get_request(relation)
            config, app_url = self._generate_per_app_config(request, gateway_address)
            if self.unit.is_leader():
                request.respond(app_url)
            self._push_configurations(relation, config)

        else:
            self._provide_ingress_per_unit(relation)

<<<<<<< HEAD
        if not (
        gateway_address := self._validate_gateway_address(relation, request)):
            return
=======
    def _provide_ingress_per_unit(self, relation: Relation):
        # to avoid long-gone units from lingering in the ingress, we wipe it
        provider = self.ingress_per_unit
        if self.unit.is_leader():
            provider.wipe_ingress_data(relation)
>>>>>>> 701dbe3f

        # FIXME Ideally, follower units could instead watch for the data in the
        # ingress app data bag, but Juju does not allow non-leader units to read
        # the application data bag on their side of the relation, so we may start
        # routing for a remote unit before the leader unit of ingress has
        # communicated the url.
<<<<<<< HEAD
        if provider is self.ingress_per_app:
            config, app_url = self._generate_per_app_config(request,
                                                            gateway_address)
            if self.unit.is_leader():
                request.respond(app_url)
        else:
            if provider is self.ingress_per_unit:
                unit_url_generator = self._get_per_unit_url
                traefik_rule_generator = self._get_per_unit_rule
            else:  # traefik_route
                unit_url_generator = self._get_routed_per_unit_url
                traefik_rule_generator = self._get_routed_per_unit_rule

            for unit in request.units:
                prefix = self._get_prefix(request, unit)
                route_rule = traefik_rule_generator(request, unit)
                config = self._generate_config_per_unit(
                    request, unit, prefix, route_rule)
                unit_url = unit_url_generator(request, unit)

                if self.unit.is_leader():
                    request.respond(unit, unit_url)

        config_filename = f"{_CONFIG_DIRECTORY}/{self._relation_config_file(relation)}"
        # fixme: `config` here might refer to any unit's config or the app
        #  config; ambiguous.
        self.container.push(config_filename, yaml.dump(config), make_dirs=True)
        logger.debug("Updated ingress configuration file: %s", config_filename)

    def _validate_gateway_address(self, relation: Relation, request) -> \
    Optional[str]:
        if self.unit.is_leader():
            if not (gateway_address := self._external_host):
                service = f"{self.app.name}.{self.model.name}.svc.cluster.local"

                if _get_relation_type(relation) == _IngressRelationType.per_app:
                    request.respond("")
                else:  # traefik-route and ingress-per-unit
                    for unit in request.units:
                        request.respond(unit, "")
=======
        config = {}
        for unit in relation.units:
            if not provider.is_unit_ready(relation, unit):
                continue
            # if the unit is ready, it's implied that the data is there.
            # but we should still ensure it's valid, hence...
            try:
                data: "RequirerData" = provider.get_data(relation, unit)
            except DataValidationError as e:
                # is_unit_ready should guard against no data being there yet,
                # but if the data is invalid...
                logger.error(f"invalid data shared through {relation} by {unit}... Error: {e}.")
                continue
            unit_config, unit_url = self._generate_per_unit_config(unit, data)

            if unit_url:
                if self.unit.is_leader():
                    provider.publish_url(relation, data["name"], unit_url)

            if unit_config:
                always_merger.merge(config, unit_config)

        # Note: We might be pushing an empty configuration if, for example,
        # none of the units has yet written their part of the data into the
        # relation. Traefik is fine with it :-)
        self._push_configurations(relation, config)
>>>>>>> 701dbe3f

    def _push_configurations(self, relation: Relation, config: str):
        if config:
            config_filename = f"{_CONFIG_DIRECTORY}/{self._relation_config_file(relation)}"
            self.container.push(config_filename, yaml.dump(config), make_dirs=True)
            logger.debug("Updated ingress configuration file: %s", config_filename)
        else:
            self._wipe_ingress_for_relation(relation)

<<<<<<< HEAD
    @staticmethod
    def _get_prefix(request, unit):
        name = request.get_unit_name(unit)
        if name is None:
            raise RuntimeError(f"unable to get unit name for {unit!r}")
        unit_name = name.replace("/", "-")
        prefix = f"{request.model}-{unit_name}"

    def _get_routed_per_unit_rule(self, request: RouteRequest, unit):
        return request.rule

    def _get_routed_per_unit_url(self, prefix, unit, request):
        unit_url = f"http://{prefix}.TODO:{self._port}/"
        logger.info(f"derived ingress url {unit_url}")
        return unit_url

    def _get_per_unit_rule(self, prefix):
        if self._routing_mode == _RoutingMode.path:
            return f"PathPrefix(`/{prefix}`)"
        # _RoutingMode.subdomain
        return f"Host(`{prefix}.{self._external_host}`)"

    def _get_per_unit_url(self, gateway_address, prefix):
        if self._routing_mode == _RoutingMode.path:
            return f"http://{gateway_address}:{self._port}/{prefix}"
        # _RoutingMode.subdomain
        return f"http://{prefix}.{gateway_address}:{self._port}/"

    def _generate_config_per_unit(self, request: RouteRequest, unit,
                                  prefix: str, route_rule: str) -> dict:
        """Generate a config dict for a given unit for TraefikRoute."""
        config = {"http": {"routers": {}, "services": {}}}
=======
    def _generate_per_unit_config(
        self, unit: Unit, data: "RequirerData"
    ) -> Tuple[Optional[dict], Optional[str]]:
        """Generate a config dict for a given unit for IngressPerUnit."""
        config = {"http": {"routers": {}, "services": {}}}
        name = data["name"].replace("/", "-")
        prefix = f"{data['model']}-{name}"

        host = self._external_host
        if self._routing_mode is _RoutingMode.path:
            route_rule = f"PathPrefix(`/{prefix}`)"
            unit_url = f"http://{host}:{self._port}/{prefix}"
        else:  # _RoutingMode.subdomain
            route_rule = f"Host(`{prefix}.{host}`)"
            unit_url = f"http://{prefix}.{host}:{self._port}/"
>>>>>>> 701dbe3f

        traefik_router_name = f"juju-{prefix}-router"
        traefik_service_name = f"juju-{prefix}-service"

        config["http"]["routers"][traefik_router_name] = {
            "rule": route_rule,
            "service": traefik_service_name,
            "entryPoints": ["web"],
        }

        # TODO: do we need to change this url in the traefik_route case?
        config["http"]["services"][traefik_service_name] = {
            "loadBalancer": {"servers": [{"url": f"http://{data['host']}:{data['port']}"}]}
        }
        return config

    def _generate_per_app_config(self, request, gateway_address) -> Tuple[
        dict, str]:
        prefix = f"{request.model}-{request.app_name}"

        if self._routing_mode == _RoutingMode.path:
            route_rule = f"PathPrefix(`/{prefix}`)"
            app_url = f"http://{gateway_address}:{self._port}/{prefix}"
        else:  # _RoutingMode.subdomain
            route_rule = f"Host(`{prefix}.{self._external_host}`)"
            app_url = f"http://{prefix}.{gateway_address}:{self._port}/"

        traefik_router_name = f"juju-{prefix}-router"
        traefik_service_name = f"juju-{prefix}-service"

        config = {
            "http": {
                "routers": {
                    traefik_router_name: {
                        "rule": route_rule,
                        "service": traefik_service_name,
                        "entryPoints": ["web"],
                    }
                },
                "services": {
                    traefik_service_name: {
                        "loadBalancer": {
                            "servers": [{
                                            "url": f"http://{request.host}:{request.port}"}]
                        }
                    }
                },
            }
        }

        return config, app_url

    def _handle_ingress_failure(self, event: RelationEvent):
        provider = self._provider_from_relation(event.relation)
        self.unit.status = provider.get_status(event.relation)

    def _handle_ingress_broken(self, event: RelationEvent):
        if not self._is_traefik_service_running():
            self.unit.status = WaitingStatus(
                f"service '{_TRAEFIK_CONTAINER_NAME}' not ready yet")
            event.defer()
            return

        self.unit.status = MaintenanceStatus("updating ingress configurations")
        self._wipe_ingress_for_relation(event.relation)
        self.unit.status = ActiveStatus()

    def _wipe_ingress_for_all_relations(self):
        for relation in self.model.relations["ingress"] + self.model.relations[
            "ingress-per-unit"]:
            self._wipe_ingress_for_relation(relation)

    def _wipe_ingress_for_relation(self, relation: Relation):
        logger.debug(
            f"Wiping the ingress setup for the '{relation.name}:{relation.id}' relation")

        # Delete configuration files for the relation. In case of Traefik pod
        # churns, and depending on the event ordering, we might be executing this
        # logic before pebble in the traefik container is up and running. If that
        # is the case, nevermind, we will wipe the dangling config files anyhow
        # during _on_traefik_pebble_ready .
        if self.container.can_connect():
            try:
                config_path = f"{_CONFIG_DIRECTORY}/{self._relation_config_file(relation)}"
                self.container.remove_path(config_path, recursive=True)
<<<<<<< HEAD
                logger.debug(
                    f"Deleted orphaned {config_path} ingress configuration file")
            except PathError:
                logger.debug("Configurations for '%s:%s' not found",
                             relation.name, relation.id)
=======
                logger.debug(f"Deleted orphaned {config_path} ingress configuration file")
            except (PathError, FileNotFoundError):
                logger.debug("Configurations for '%s:%s' not found", relation.name, relation.id)
>>>>>>> 701dbe3f

        # Wipe URLs sent to the requesting apps and units, as they are based on a gateway
        # address that is no longer valid.
        if self.ingress_per_app.is_ready():
            if request := self.ingress_per_app.get_request(relation):
                request.respond("")

        if self.unit.is_leader() and self.ingress_per_unit.is_ready():
            self.ingress_per_unit.wipe_ingress_data(relation)

    def _relation_config_file(self, relation: Relation):
        # Using both the relation id and the app name in the file to facilitate
        # the debugging experience somewhat when snooping into the container at runtime:
        # Apps not in the same model as Traefik (i.e., if `relation` is a CRM) will have
        # some `remote_...` as app name. Relation name and id are handy when one is
        # troubleshooting via `juju run 'relation_ids'...` and the like.`
        return f"juju_ingress_{relation.name}_{relation.id}_{relation.app.name}.yaml"

    def _is_traefik_service_running(self):
        if not self.container.can_connect():
            return False

        try:
            # FIXME We cannot check by looking got the _TRAEFIK_SERVICE_NAME in
            # `self.traefik_container.get_services()` because it would wrongly fail
            # in the test Harness, see https://github.com/canonical/operator/issues/694
            return self.container.get_service(
                _TRAEFIK_SERVICE_NAME).is_running()
        except ModelError:
            return False

    def _restart_traefik(self):
        updated_pebble_layer = {
            "summary": "Traefik layer",
            "description": "Pebble config layer for Traefik",
            "services": {
                _TRAEFIK_SERVICE_NAME: {
                    "override": "replace",
                    "summary": "Traefik",
                    "command": "/usr/bin/traefik",
                    "startup": "enabled",
                },
            },
        }

        current_pebble_layer = self.container.get_plan().to_dict()

        if _TRAEFIK_SERVICE_NAME not in current_pebble_layer.get("services",
                                                                 {}):
            self.unit.status = MaintenanceStatus(
                f"creating the '{_TRAEFIK_SERVICE_NAME}' service")
            self.container.add_layer(_TRAEFIK_LAYER_NAME, updated_pebble_layer,
                                     combine=True)

        self.container.replan()

    def _provider_from_relation(self, relation: Relation):
        """Returns the correct IngressProvider based on a relation."""
        if _get_relation_type(relation) == _IngressRelationType.per_app:
            return self.ingress_per_app
        elif _get_relation_type(relation) == _IngressRelationType.per_unit:
            return self.ingress_per_unit
        else:
            return self.traefik_route

    @property
    def _external_host(self):
        """Determine the external address for the ingress gateway.

        It will prefer the `external-hostname` config if that is set, otherwise
        it will look up the load balancer address for the ingress gateway.

        If the gateway isn't available or doesn't have a load balancer address yet,
        returns None.
        """
        if "external_hostname" in self.model.config:
            if external_hostname := self.model.config["external_hostname"]:
                return external_hostname

        return _get_loadbalancer_status(namespace=self.model.name,
                                        service_name=self.app.name)

    @property
    def _routing_mode(self) -> _RoutingMode:
        """Return the current routing mode for the ingress.

        The two modes are 'subdomain' and 'path', where 'path' is the default.
        """
        return _RoutingMode(self.config["routing_mode"])


def _get_loadbalancer_status(namespace: str, service_name: str):
    client = Client()
    traefik_service = client.get(Service, name=service_name,
                                 namespace=namespace)

    if status := traefik_service.status:
        if load_balancer_status := status.loadBalancer:
            if ingress_addresses := load_balancer_status.ingress:
                if ingress_address := ingress_addresses[0]:
                    return ingress_address.hostname or ingress_address.ip

    return None


def _get_relation_type(relation: Relation) -> _IngressRelationType:
    if relation.name == "ingress":
        return _IngressRelationType.per_app
    elif relation.name == "ingress-per-unit":
        return _IngressRelationType.per_unit
    else:  # traefik-route
        return _IngressRelationType.routed


if __name__ == "__main__":
    main(TraefikIngressCharm)<|MERGE_RESOLUTION|>--- conflicted
+++ resolved
@@ -116,25 +116,15 @@
         self.framework.observe(self.ingress_per_app.on.broken,
                                self._handle_ingress_broken)
 
-        self.framework.observe(self.ingress_per_unit.on.request,
+        self.framework.observe(self.ingress_per_unit.on.ready,
                                self._handle_ingress_request)
         self.framework.observe(self.ingress_per_unit.on.failed,
                                self._handle_ingress_failure)
         self.framework.observe(self.ingress_per_unit.on.broken,
                                self._handle_ingress_broken)
 
-<<<<<<< HEAD
         self.framework.observe(self.traefik_route.on.request,
                                self._handle_traefik_route_request)
-=======
-        self.framework.observe(self.ingress_per_unit.on.ready, self._handle_ingress_request)
-        self.framework.observe(self.ingress_per_unit.on.failed, self._handle_ingress_failure)
-        self.framework.observe(self.ingress_per_unit.on.broken, self._handle_ingress_broken)
-        # Work around SDI not handling scale-down
-        self.framework.observe(
-            self.on["ingress-per-unit"].relation_departed, self._handle_ingress_request
-        )
->>>>>>> 701dbe3f
 
         # Action handlers
         self.framework.observe(
@@ -305,13 +295,6 @@
         self._process_ingress_relation(event.relation)
 
     def _process_ingress_relation(self, relation: Relation):
-<<<<<<< HEAD
-        # There's a chance that we're processing a relation event
-        # which was deferred until after the relation was broken.
-        # Select the right per_app/per_unit provider and check it is ready before continuing
-        if not (provider := self._provider_from_relation(relation)).is_ready(
-                relation):
-=======
         # There's a chance that we're processing a relation event which was deferred until after
         # the relation was broken. Select the right per_app/per_unit provider and check it is ready
         # before continuing. However, the provider will NOT be ready if there are no units on the
@@ -333,7 +316,6 @@
 
                 self._push_configurations(relation, {})
 
->>>>>>> 701dbe3f
             return
 
         rel = f"{relation.name}:{relation.id}"
@@ -349,69 +331,26 @@
             if self.unit.is_leader():
                 request.respond(app_url)
             self._push_configurations(relation, config)
-
+        elif provider is self.traefik_route:
+            self._provide_routed_ingress(relation)
         else:
             self._provide_ingress_per_unit(relation)
 
-<<<<<<< HEAD
-        if not (
-        gateway_address := self._validate_gateway_address(relation, request)):
-            return
-=======
+    def _provide_routed_ingress(self, relation: Relation):
+        route = self.traefik_route
+
+
     def _provide_ingress_per_unit(self, relation: Relation):
         # to avoid long-gone units from lingering in the ingress, we wipe it
         provider = self.ingress_per_unit
         if self.unit.is_leader():
             provider.wipe_ingress_data(relation)
->>>>>>> 701dbe3f
 
         # FIXME Ideally, follower units could instead watch for the data in the
         # ingress app data bag, but Juju does not allow non-leader units to read
         # the application data bag on their side of the relation, so we may start
         # routing for a remote unit before the leader unit of ingress has
         # communicated the url.
-<<<<<<< HEAD
-        if provider is self.ingress_per_app:
-            config, app_url = self._generate_per_app_config(request,
-                                                            gateway_address)
-            if self.unit.is_leader():
-                request.respond(app_url)
-        else:
-            if provider is self.ingress_per_unit:
-                unit_url_generator = self._get_per_unit_url
-                traefik_rule_generator = self._get_per_unit_rule
-            else:  # traefik_route
-                unit_url_generator = self._get_routed_per_unit_url
-                traefik_rule_generator = self._get_routed_per_unit_rule
-
-            for unit in request.units:
-                prefix = self._get_prefix(request, unit)
-                route_rule = traefik_rule_generator(request, unit)
-                config = self._generate_config_per_unit(
-                    request, unit, prefix, route_rule)
-                unit_url = unit_url_generator(request, unit)
-
-                if self.unit.is_leader():
-                    request.respond(unit, unit_url)
-
-        config_filename = f"{_CONFIG_DIRECTORY}/{self._relation_config_file(relation)}"
-        # fixme: `config` here might refer to any unit's config or the app
-        #  config; ambiguous.
-        self.container.push(config_filename, yaml.dump(config), make_dirs=True)
-        logger.debug("Updated ingress configuration file: %s", config_filename)
-
-    def _validate_gateway_address(self, relation: Relation, request) -> \
-    Optional[str]:
-        if self.unit.is_leader():
-            if not (gateway_address := self._external_host):
-                service = f"{self.app.name}.{self.model.name}.svc.cluster.local"
-
-                if _get_relation_type(relation) == _IngressRelationType.per_app:
-                    request.respond("")
-                else:  # traefik-route and ingress-per-unit
-                    for unit in request.units:
-                        request.respond(unit, "")
-=======
         config = {}
         for unit in relation.units:
             if not provider.is_unit_ready(relation, unit):
@@ -425,7 +364,7 @@
                 # but if the data is invalid...
                 logger.error(f"invalid data shared through {relation} by {unit}... Error: {e}.")
                 continue
-            unit_config, unit_url = self._generate_per_unit_config(unit, data)
+            unit_config, unit_url = self._generate_per_unit_config(data)
 
             if unit_url:
                 if self.unit.is_leader():
@@ -438,9 +377,8 @@
         # none of the units has yet written their part of the data into the
         # relation. Traefik is fine with it :-)
         self._push_configurations(relation, config)
->>>>>>> 701dbe3f
-
-    def _push_configurations(self, relation: Relation, config: str):
+
+    def _push_configurations(self, relation: Relation, config: dict):
         if config:
             config_filename = f"{_CONFIG_DIRECTORY}/{self._relation_config_file(relation)}"
             self.container.push(config_filename, yaml.dump(config), make_dirs=True)
@@ -448,43 +386,9 @@
         else:
             self._wipe_ingress_for_relation(relation)
 
-<<<<<<< HEAD
-    @staticmethod
-    def _get_prefix(request, unit):
-        name = request.get_unit_name(unit)
-        if name is None:
-            raise RuntimeError(f"unable to get unit name for {unit!r}")
-        unit_name = name.replace("/", "-")
-        prefix = f"{request.model}-{unit_name}"
-
-    def _get_routed_per_unit_rule(self, request: RouteRequest, unit):
-        return request.rule
-
-    def _get_routed_per_unit_url(self, prefix, unit, request):
-        unit_url = f"http://{prefix}.TODO:{self._port}/"
-        logger.info(f"derived ingress url {unit_url}")
-        return unit_url
-
-    def _get_per_unit_rule(self, prefix):
-        if self._routing_mode == _RoutingMode.path:
-            return f"PathPrefix(`/{prefix}`)"
-        # _RoutingMode.subdomain
-        return f"Host(`{prefix}.{self._external_host}`)"
-
-    def _get_per_unit_url(self, gateway_address, prefix):
-        if self._routing_mode == _RoutingMode.path:
-            return f"http://{gateway_address}:{self._port}/{prefix}"
-        # _RoutingMode.subdomain
-        return f"http://{prefix}.{gateway_address}:{self._port}/"
-
-    def _generate_config_per_unit(self, request: RouteRequest, unit,
-                                  prefix: str, route_rule: str) -> dict:
-        """Generate a config dict for a given unit for TraefikRoute."""
-        config = {"http": {"routers": {}, "services": {}}}
-=======
     def _generate_per_unit_config(
-        self, unit: Unit, data: "RequirerData"
-    ) -> Tuple[Optional[dict], Optional[str]]:
+        self, data: "RequirerData"
+    ) -> Tuple[dict, str]:
         """Generate a config dict for a given unit for IngressPerUnit."""
         config = {"http": {"routers": {}, "services": {}}}
         name = data["name"].replace("/", "-")
@@ -497,7 +401,6 @@
         else:  # _RoutingMode.subdomain
             route_rule = f"Host(`{prefix}.{host}`)"
             unit_url = f"http://{prefix}.{host}:{self._port}/"
->>>>>>> 701dbe3f
 
         traefik_router_name = f"juju-{prefix}-router"
         traefik_service_name = f"juju-{prefix}-service"
@@ -507,12 +410,10 @@
             "service": traefik_service_name,
             "entryPoints": ["web"],
         }
-
-        # TODO: do we need to change this url in the traefik_route case?
         config["http"]["services"][traefik_service_name] = {
             "loadBalancer": {"servers": [{"url": f"http://{data['host']}:{data['port']}"}]}
         }
-        return config
+        return config, unit_url
 
     def _generate_per_app_config(self, request, gateway_address) -> Tuple[
         dict, str]:
@@ -583,17 +484,9 @@
             try:
                 config_path = f"{_CONFIG_DIRECTORY}/{self._relation_config_file(relation)}"
                 self.container.remove_path(config_path, recursive=True)
-<<<<<<< HEAD
-                logger.debug(
-                    f"Deleted orphaned {config_path} ingress configuration file")
-            except PathError:
-                logger.debug("Configurations for '%s:%s' not found",
-                             relation.name, relation.id)
-=======
                 logger.debug(f"Deleted orphaned {config_path} ingress configuration file")
             except (PathError, FileNotFoundError):
                 logger.debug("Configurations for '%s:%s' not found", relation.name, relation.id)
->>>>>>> 701dbe3f
 
         # Wipe URLs sent to the requesting apps and units, as they are based on a gateway
         # address that is no longer valid.
