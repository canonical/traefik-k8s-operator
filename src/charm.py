--- conflicted
+++ resolved
@@ -292,17 +292,6 @@
         else:
             config = {}
             for unit in request.units:
-<<<<<<< HEAD
-                config, unit_url = self._generate_per_unit_config(request, gateway_address, unit)
-                if self.unit.is_leader():
-                    request.respond(unit, unit_url)
-
-        config_filename = f"{_CONFIG_DIRECTORY}/{self._relation_config_file(relation)}"
-        # fixme: `config` here might refer to any unit's config or the app
-        #  config; ambiguous.
-        self.container.push(config_filename, yaml.dump(config), make_dirs=True)
-        logger.debug("Updated ingress configuration file: %s", config_filename)
-=======
                 unit_config, unit_url = self._generate_per_unit_config(
                     request, gateway_address, unit
                 )
@@ -326,7 +315,6 @@
             logger.debug("Updated ingress configuration file: %s", config_filename)
         else:
             self._wipe_ingress_for_relation(relation)
->>>>>>> 98af4440
 
     def _validate_gateway_address(self, relation: Relation, request) -> Optional[str]:
         if self.unit.is_leader():
@@ -347,12 +335,6 @@
     def _generate_per_unit_config(self, request, gateway_address, unit) -> Tuple[dict, str]:
         """Generate a config dict for a given unit for IngressPerUnit."""
         config = {"http": {"routers": {}, "services": {}}}
-<<<<<<< HEAD
-        name = request.get_unit_name(unit)
-        if name is None:
-            raise RuntimeError(f"unable to get unit name for {unit!r}")
-        unit_name = name.replace("/", "-")
-=======
 
         raw_unit_name = request.get_unit_name(unit)
         model = request.model
@@ -368,7 +350,6 @@
             return None, None
 
         unit_name = raw_unit_name.replace("/", "-")
->>>>>>> 98af4440
         prefix = f"{request.model}-{unit_name}"
 
         unit_address = request.get_host(unit)
