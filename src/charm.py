--- conflicted
+++ resolved
@@ -15,16 +15,9 @@
 from urllib.parse import urlparse
 
 import yaml
-<<<<<<< HEAD
+from charms.observability_libs.v1.kubernetes_service_patch import KubernetesServicePatch, ServicePort
 from charms.grafana_k8s.v0.grafana_dashboard import GrafanaDashboardProvider
 from charms.loki_k8s.v0.loki_push_api import LogProxyConsumer
-from charms.observability_libs.v0.kubernetes_service_patch import KubernetesServicePatch
-=======
-from charms.observability_libs.v1.kubernetes_service_patch import (
-    KubernetesServicePatch,
-    ServicePort,
-)
->>>>>>> dc190775
 from charms.prometheus_k8s.v0.prometheus_scrape import MetricsEndpointProvider
 from charms.tls_certificates_interface.v2.tls_certificates import (
     CertificateAvailableEvent,
@@ -102,11 +95,8 @@
 
     _stored = StoredState()
     _port = 80
-<<<<<<< HEAD
+    _tls_port = 443
     _log_path = "/var/log/traefik.log"
-=======
-    _tls_port = 443
->>>>>>> dc190775
     _diagnostics_port = 8082  # Prometheus metrics, healthcheck/ping
 
     def __init__(self, *args):
@@ -888,12 +878,8 @@
                 _TRAEFIK_SERVICE_NAME: {
                     "override": "replace",
                     "summary": "Traefik",
-<<<<<<< HEAD
                     # trick to drop the logs to a file but also keep them available in the pod logs
-                    "command": '/bin/sh -c "/usr/bin/traefik | tee {}"'.format(self._log_path),
-=======
-                    "command": BIN_PATH,
->>>>>>> dc190775
+                    "command": '/bin/sh -c "{} | tee {}"'.format(BIN_PATH, self._log_path),
                     "startup": "enabled",
                 },
             },
