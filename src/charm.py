--- conflicted
+++ resolved
@@ -152,11 +152,7 @@
 
     _stored = StoredState()
 
-<<<<<<< HEAD
     def __init__(self, *args):  # type: ignore[no-untyped-def]  # pylint: disable=too-many-statements
-=======
-    def __init__(self, *args):  # type: ignore[no-untyped-def]
->>>>>>> 1085e35d
         """Initialize the charm."""
         super().__init__(*args)
 
@@ -574,11 +570,7 @@
             return False
         return True
 
-<<<<<<< HEAD
     def _on_forward_auth_config_changed(self, _event: AuthConfigChangedEvent) -> None:
-=======
-    def _on_forward_auth_config_changed(self, event: AuthConfigChangedEvent) -> None:
->>>>>>> 1085e35d
         if self._is_forward_auth_enabled:
             if self.forward_auth.is_ready():
                 self._process_status_and_configurations()
@@ -590,11 +582,7 @@
                 )
             )
 
-<<<<<<< HEAD
     def _on_forward_auth_config_removed(self, _event: AuthConfigRemovedEvent) -> None:
-=======
-    def _on_forward_auth_config_removed(self, event: AuthConfigRemovedEvent) -> None:
->>>>>>> 1085e35d
         self._process_status_and_configurations()
 
     def _on_recv_ca_cert_available(self, event: CertificateTransferAvailableEvent) -> None:
@@ -657,11 +645,7 @@
             return False
         return True
 
-<<<<<<< HEAD
     def _on_cert_changed(self, _: EventBase) -> None:
-=======
-    def _on_cert_changed(self, event: EventBase) -> None:
->>>>>>> 1085e35d
         # On slow machines, this event may come up before pebble is ready
         self._configure()
 
@@ -924,10 +908,7 @@
 
             self._process_status_and_configurations()
 
-<<<<<<< HEAD
     # pylint: disable=too-many-return-statements
-=======
->>>>>>> 1085e35d
     def _process_status_and_configurations(self) -> None:
         self._reconcile_lb()
         if (
@@ -1416,11 +1397,7 @@
         return f"{data['model']}-{name}"
 
     def _get_ingressed_app_url(self, prefix: str) -> str:
-<<<<<<< HEAD
         if self._routing_mode is RoutingMode.PATH:
-=======
-        if self._routing_mode is RoutingMode.path:
->>>>>>> 1085e35d
             url = f"{self._ingressed_scheme}://{self.ingressed_address}/{prefix}"
         else:  # traefik.RoutingMode.SUBDOMAIN
             url = f"{self._ingressed_scheme}://{prefix}.{self.ingressed_address}/"
@@ -1434,11 +1411,7 @@
     def _wipe_ingress_for_relation(
         self, relation: Relation, *, wipe_rel_data: bool = True
     ) -> None:
-<<<<<<< HEAD
         logger.debug("Wiping ingress for the '%s:%d' relation", relation.name, relation.id)
-=======
-        logger.debug(f"Wiping ingress for the '{relation.name}:{relation.id}' relation")
->>>>>>> 1085e35d
 
         # Delete configuration files for the relation. In case of Traefik pod
         # churns, and depending on the event ordering, we might be executing this
