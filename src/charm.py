#!/usr/bin/env python3
# Copyright 2022 Canonical Ltd.
# See LICENSE file for licensing details.

"""Charm Traefik."""
import contextlib
import enum
import ipaddress
import json
import logging
import re
import socket
import typing
from typing import Any, Dict, List, Optional, Union
from urllib.parse import urlparse

import yaml
from charms.grafana_k8s.v0.grafana_dashboard import GrafanaDashboardProvider
from charms.loki_k8s.v0.loki_push_api import LogProxyConsumer
from charms.mutual_tls_interface.v0.mutual_tls import MutualTLSProvides
from charms.observability_libs.v0.cert_handler import CertHandler
from charms.observability_libs.v1.kubernetes_service_patch import (
    KubernetesServicePatch,
    ServicePort,
)
from charms.prometheus_k8s.v0.prometheus_scrape import MetricsEndpointProvider
from charms.tempo_k8s.v0.charm_instrumentation import trace_charm
from charms.tempo_k8s.v0.tracing import TracingEndpointRequirer
from charms.tls_certificates_interface.v2.tls_certificates import (
    CertificateInvalidatedEvent,
)
from charms.traefik_k8s.v1.ingress import IngressPerAppProvider as IPAv1
from charms.traefik_k8s.v1.ingress import RequirerData as IPADatav1
from charms.traefik_k8s.v1.ingress_per_unit import DataValidationError, IngressPerUnitProvider
from charms.traefik_k8s.v1.ingress_per_unit import RequirerData as RequirerData_IPU
from charms.traefik_k8s.v2.ingress import IngressPerAppProvider as IPAv2
from charms.traefik_k8s.v2.ingress import IngressRequirerData as IPADatav2
from charms.traefik_route_k8s.v0.traefik_route import (
    TraefikRouteProvider,
    TraefikRouteRequirerReadyEvent,
)
from deepmerge import always_merger
from lightkube.core.client import Client
from lightkube.resources.core_v1 import Service
from ops.charm import (
    ActionEvent,
    CharmBase,
    ConfigChangedEvent,
    PebbleReadyEvent,
    RelationBrokenEvent,
    RelationEvent,
    RelationJoinedEvent,
    StartEvent,
    UpdateStatusEvent,
)
from ops.framework import StoredState
from ops.main import main
from ops.model import (
    ActiveStatus,
    BlockedStatus,
    MaintenanceStatus,
    Relation,
    WaitingStatus,
)
from ops.pebble import APIError, LayerDict, PathError

logger = logging.getLogger(__name__)

_TRAEFIK_CONTAINER_NAME = _TRAEFIK_LAYER_NAME = _TRAEFIK_SERVICE_NAME = "traefik"
# We watch the parent folder of where we store the configuration files,
# as that is usually safer for Traefik
_DYNAMIC_CONFIG_DIR = "/opt/traefik/juju"
_STATIC_CONFIG_DIR = "/etc/traefik"
_STATIC_CONFIG_PATH = _STATIC_CONFIG_DIR + "/traefik.yaml"
_DYNAMIC_CERTS_PATH = _DYNAMIC_CONFIG_DIR + "/certificates.yaml"
_DYNAMIC_TRACING_PATH = _DYNAMIC_CONFIG_DIR + "/tracing.yaml"
_SERVER_CERT_PATH = _DYNAMIC_CONFIG_DIR + "/server.cert"
_SERVER_KEY_PATH = _DYNAMIC_CONFIG_DIR + "/server.key"
_CA_CERT_PATH = _DYNAMIC_CONFIG_DIR + "/ca.cert"
BIN_PATH = "/usr/bin/traefik"


class _RoutingMode(enum.Enum):
    path = "path"
    subdomain = "subdomain"


class _IngressRelationType(enum.Enum):
    per_app = "per_app"
    per_unit = "per_unit"
    routed = "routed"


@trace_charm(
    tracing_endpoint="charm_tracing_endpoint",
    server_cert="server_cert",
    extra_types=(
        IPAv2,
        IPAv1,
        IngressPerUnitProvider,
        TraefikRouteProvider,
        KubernetesServicePatch,
    ),
)
class TraefikIngressCharm(CharmBase):
    """Charm the service."""

    _stored = StoredState()
    _port = 80
    _tls_port = 443
    _log_path = "/var/log/traefik.log"
    _diagnostics_port = 8082  # Prometheus metrics, healthcheck/ping

    def __init__(self, *args):
        super().__init__(*args)

        self._stored.set_default(
            current_external_host=None,
            current_routing_mode=None,
        )

        self.container = self.unit.get_container(_TRAEFIK_CONTAINER_NAME)
        self.cert = CertHandler(
            self,
            key="trfk-server-cert",
            peer_relation_name="peers",
            extra_sans_dns=[self.cert_subject] if self.cert_subject else [],
        )

        self.cert_transfer = MutualTLSProvides(self, "cert-transfer")

        # FIXME: Do not move these lower. They must exist before `_tcp_ports` is called. The
        # better long-term solution is to allow dynamic modification of the object, and to try
        # to build the list first from tcp entrypoints on the filesystem, and append later.
        #
        # alternatively, a `Callable` could be passed into the KubernetesServicePatch, but the
        # service spec MUST have TCP/UCP ports listed if the loadbalancer is to send requests
        # to it.
        #
        # TODO
        # FIXME
        # stored.tcp_entrypoints would be used for this list instead, but it's never accessed.
        # intentional or can it be used so we don't need to worry about ordering?
        self.ingress_per_appv1 = ipa_v1 = IPAv1(charm=self)
        self.ingress_per_appv2 = ipa_v2 = IPAv2(charm=self)

        self.ingress_per_unit = IngressPerUnitProvider(charm=self)
        self.traefik_route = TraefikRouteProvider(
            charm=self, external_host=self.external_host  # type: ignore
        )

        web = ServicePort(self._port, name=f"{self.app.name}")
        websecure = ServicePort(self._tls_port, name=f"{self.app.name}-tls")
        tcp_ports = [ServicePort(int(port), name=name) for name, port in self._tcp_ports.items()]
        self.service_patch = KubernetesServicePatch(
            charm=self,
            service_type="LoadBalancer",
            ports=[web, websecure] + tcp_ports,
            refresh_event=[
                ipa_v1.on.data_provided,  # type: ignore
                ipa_v2.on.data_provided,  # type: ignore
                ipa_v1.on.data_removed,  # type: ignore
                ipa_v2.on.data_removed,  # type: ignore
                self.ingress_per_unit.on.data_provided,  # type: ignore
                self.ingress_per_unit.on.data_removed,  # type: ignore
                self.traefik_route.on.ready,  # type: ignore
                self.traefik_route.on.data_removed,  # type: ignore
            ],
        )

        # Observability integrations
        # tracing integration
        self._tracing = TracingEndpointRequirer(self)

        # Provide grafana dashboards over a relation interface
        # dashboard to use: https://grafana.com/grafana/dashboards/4475-traefik/
        # TODO wishlist: I would like for the p60, p70, p80, p90, p99, min, max, and avg for
        #  http_request_duration to be plotted as a graph. You should have access to a
        #  http_request_duration_bucket, which should make this fairly straight
        #  forward to do using histogram_quantiles
        self._grafana_dashboards = GrafanaDashboardProvider(
            self, relation_name="grafana-dashboard"
        )
        # Enable log forwarding for Loki and other charms that implement loki_push_api
        self._logging = LogProxyConsumer(self, relation_name="logging", log_files=[self._log_path])
        self.metrics_endpoint = MetricsEndpointProvider(
            charm=self,
            jobs=self._scrape_jobs,
            refresh_event=[
                self.on.traefik_pebble_ready,  # type: ignore
                self.on.update_status,  # type: ignore
            ],
        )
        observe = self.framework.observe

        # TODO update init params once auto-renew is implemented
        # https://github.com/canonical/tls-certificates-interface/issues/24
<<<<<<< HEAD
        observe(self.on.traefik_pebble_ready, self._on_traefik_pebble_ready)
=======
        observe(
            self.cert.on.cert_changed,  # type: ignore
            self._on_cert_changed,
        )
        observe(
            self._tracing.on.endpoint_changed,  # type: ignore
            self._on_tracing_endpoint_changed,
        )
        observe(
            self._tracing.on.endpoint_removed,  # type: ignore
            self._on_tracing_endpoint_removed,
        )

        observe(self.on.traefik_pebble_ready, self._on_traefik_pebble_ready)  # type: ignore
>>>>>>> 07848696
        observe(self.on.start, self._on_start)
        observe(self.on.stop, self._on_stop)
        observe(self.on.update_status, self._on_update_status)
        observe(self.on.config_changed, self._on_config_changed)
        observe(self.cert.on.cert_changed, self._on_cert_changed)
        observe(self.on.cert_transfer_relation_joined, self._on_cert_transfer_relation_joined)

        # observe data_provided and data_removed events for all types of ingress we offer:
        for ingress in (self.ingress_per_unit, self.ingress_per_appv1, self.ingress_per_appv2):
            observe(ingress.on.data_provided, self._handle_ingress_data_provided)  # type: ignore
            observe(ingress.on.data_removed, self._handle_ingress_data_removed)  # type: ignore

        route_events = self.traefik_route.on
        observe(route_events.ready, self._handle_traefik_route_ready)  # type: ignore
        observe(route_events.data_removed, self._handle_ingress_data_removed)  # type: ignore

        # Action handlers
        observe(self.on.show_proxied_endpoints_action, self._on_show_proxied_endpoints)  # type: ignore

    @property
    def charm_tracing_endpoint(self) -> Optional[str]:
        """Otlp grpc endpoint for charm instrumentation."""
        return self._tracing.otlp_grpc_endpoint()

    @property
    def server_cert(self) -> Optional[str]:
        """Server certificate for tls tracing."""
        return self.cert.cert

    def _on_cert_transfer_relation_joined(self, event: RelationJoinedEvent):
        # todo: if CertHandler ever gets an is_ready method, this is where we use it
        if self.cert.enabled and self.cert.cert:
            self.cert_transfer.set_certificate(
                self.cert.cert,
                self.cert.ca or "",  # this will be written to databag as-is.
                self.cert.chain,
                relation_id=event.relation.id,
            )

    def _on_certificate_invalidated(self, event: CertificateInvalidatedEvent):
        # Assuming there can be only one cert (metadata also has `limit: 1` on the relation).
        # Assuming the `on-expiring` handle successfully takes care of renewal.
        # Keeping the cert on traefik's filesystem even if the cert does end up being invalidated.
        # Nothing to do here.
        pass

    def _on_all_certificates_invalidated(self, event: RelationBrokenEvent) -> None:
        if not self.container.can_connect():
            event.defer()
            return

        self.container.remove_path(_SERVER_CERT_PATH, recursive=True)
        self.container.remove_path(_SERVER_KEY_PATH, recursive=True)

    def _is_tls_enabled(self) -> bool:
        """Return True if TLS is enabled."""
        return self.cert.enabled

    def _is_tracing_enabled(self) -> bool:
        """Return True if tracing is enabled."""
        if not self._tracing.is_ready():
            return False
        return True

    def _on_tracing_endpoint_removed(self, event) -> None:
        if not self.container.can_connect():
            # this probably means we're being torn down, so we don't really need to
            # clear anything up. We could defer, but again, we're being torn down and the unit db
            # will
            return
        self._clear_tracing_config()

    def _on_tracing_endpoint_changed(self, event) -> None:
        # On slow machines, this event may come up before pebble is ready
        if not self.container.can_connect():
            event.defer()
            return

        if not self._tracing.is_ready():
            self._clear_tracing_config()

        self._push_tracing_config()

    def _on_cert_changed(self, event) -> None:
        # On slow machines, this event may come up before pebble is ready
        if not self.container.can_connect():
            event.defer()
            return
        self._update_cert_configs()
        self._push_config()
        self._process_status_and_configurations()

    def _update_cert_configs(self):
        cert_handler = self.cert
        if cert_handler.cert:
            self.container.push(_SERVER_CERT_PATH, cert_handler.cert, make_dirs=True)
        else:
            self.container.remove_path(_SERVER_CERT_PATH, recursive=True)

        if cert_handler.key:
            self.container.push(_SERVER_KEY_PATH, cert_handler.key, make_dirs=True)
        else:
            self.container.remove_path(_SERVER_KEY_PATH, recursive=True)

        if cert_handler.ca:
            self.container.push(_CA_CERT_PATH, cert_handler.ca, make_dirs=True)
        else:
            self.container.remove_path(_CA_CERT_PATH, recursive=True)

    def _on_show_proxied_endpoints(self, event: ActionEvent):
        if not self.ready:
            return
        result = {}

        for provider in (self.ingress_per_unit, self.ingress_per_appv1, self.ingress_per_appv2):
            try:
                result.update(provider.proxied_endpoints)
            except Exception as e:
                msg = f"failed to fetch proxied endpoints from provider {provider} with error {e}."
                event.log(msg)

        event.set_results({"proxied-endpoints": json.dumps(result)})

    def _tcp_entrypoints(self):
        # for each unit related via IPU in tcp mode, we need to generate the tcp
        # entry points for traefik's static config.
        entrypoints = {}
        ipu = self.ingress_per_unit
        for relation in ipu.relations:
            for unit in relation.units:
                if unit._is_our_unit:
                    # is this necessary?
                    continue
                if not ipu.is_unit_ready(relation, unit):
                    logger.error(f"{relation} not ready: skipping...")
                    continue

                data = ipu.get_data(relation, unit)
                if data.get("mode", "http") == "tcp":
                    entrypoint_name = self._get_prefix(data)  # type: ignore
                    entrypoints[entrypoint_name] = {"address": f":{data['port']}"}

        return entrypoints

    @property
    def _tcp_ports(self) -> Dict[str, str]:
        # For each unit related via IPU in tcp mode, we need to generate the tcp
        # ports for the servicepatch, so they can be bound on metallb.
        entrypoints = self._tcp_entrypoints()
        return {
            # Everything past a colon is assumed to be the port
            name: re.sub(r"^.*?:(.*)", r"\1", entry["address"])
            for name, entry in entrypoints.items()
        }

    def _clear_dynamic_configs(self):
        try:
            for file in self.container.list_files(path=_DYNAMIC_CONFIG_DIR, pattern="juju_*.yaml"):
                self.container.remove_path(file.path)
                logger.debug("Deleted orphaned ingress configuration file: %s", file.path)
        except (FileNotFoundError, APIError):
            pass

    def _push_config(self):
        # Ensure the required basic configurations and folders exist
        # TODO Use the Traefik user and group?

        # TODO Disable static config with telemetry and check new version

        # We always start the Prometheus endpoint for simplicity
        # TODO: Generate this file in the dynamic configuration folder when the
        #  metrics-endpoint relation is established?

        # we cache the tcp entrypoints, so we can detect changes and decide
        # whether we need a restart
        tcp_entrypoints = self._tcp_entrypoints()
        logger.debug(f"Statically configuring traefik with tcp entrypoints: {tcp_entrypoints}.")

        traefik_config = {
            "log": {
                "level": "DEBUG",
            },
            "entryPoints": {
                "diagnostics": {"address": f":{self._diagnostics_port}"},
                "web": {"address": f":{self._port}"},
                "websecure": {"address": f":{self._tls_port}"},
                **tcp_entrypoints,
            },
            "metrics": {
                "prometheus": {
                    "addRoutersLabels": True,
                    "addServicesLabels": True,
                    "entryPoint": "diagnostics",
                }
            },
            "ping": {"entryPoint": "diagnostics"},
            "providers": {
                "file": {
                    "directory": _DYNAMIC_CONFIG_DIR,
                    "watch": True,
                }
            },
        }
        self.container.push(_STATIC_CONFIG_PATH, yaml.dump(traefik_config), make_dirs=True)
        self.container.make_dir(_DYNAMIC_CONFIG_DIR, make_parents=True)

        tls_config = self._get_tls_config()
        if tls_config:
            self.container.push(_DYNAMIC_CERTS_PATH, yaml.dump(tls_config), make_dirs=True)

        self._push_tracing_config()

    def _push_tracing_config(self):
        tracing_config = self._get_tracing_config()
        if tracing_config:
            self.container.push(_DYNAMIC_TRACING_PATH, yaml.dump(tracing_config), make_dirs=True)

    def _get_tls_config(self) -> dict:
        """Return dictionary with TLS traefik configuration if it exists."""
        if not self._is_tls_enabled():
            return {}
        return {
            "tls": {
                "certificates": [
                    {
                        "certFile": _SERVER_CERT_PATH,
                        "keyFile": _SERVER_KEY_PATH,
                    }
                ],
            }
        }

    def _get_tracing_config(self) -> dict:
        """Return dictionary with opentelemetry configuration if available."""
        # wokeignore:rule=master
        # ref: https://doc.traefik.io/traefik/master/observability/tracing/opentelemetry/
        if not self._is_tracing_enabled():
            logger.info("tracing not enabled: skipping tracing config")
            return {}

        # traefik supports http and grpc
        if addr := self._tracing.otlp_grpc_endpoint():
            grpc = True
        elif addr := self._tracing.otlp_http_endpoint():
            grpc = False
        else:
            logger.error(
                "tracing integration is active but none of the "
                "protocols traefik supports is available."
            )
            return {}

        otlp_cfg: Dict[str, Any] = {"address": addr}
        if self._is_tls_enabled():
            # todo: we have an option to use CA or to use CERT+KEY (available with mtls) authentication.
            #  when we have mTLS, consider this again.
            otlp_cfg["ca"] = _CA_CERT_PATH
        else:
            otlp_cfg["insecure"] = True

        if grpc:
            otlp_cfg["grpc"] = {}
        logger.debug(f"dumping {otlp_cfg} to {_DYNAMIC_TRACING_PATH}")
        return {"tracing": {"openTelemetry": otlp_cfg}}

    def _on_traefik_pebble_ready(self, _: PebbleReadyEvent):
        # If the Traefik container comes up, e.g., after a pod churn, we
        # ignore the unit status and start fresh.
        self._clear_all_configs_and_restart_traefik()
        # push the (fresh new) configs.
        self._process_status_and_configurations()
        self._set_workload_version()

    def _clear_all_configs_and_restart_traefik(self):
        # Since pebble ready will also occur after a pod churn, but we store the
        # configuration files on a storage volume that survives the pod churn, before
        # we start traefik we clean up all Juju-generated config files to avoid spurious
        # routes.
        self._clear_tracing_config()
        self._clear_dynamic_configs()
        # we push the static config
        self._push_config()
        # now we restart traefik
        self._restart_traefik()

    def _clear_tracing_config(self):
        """If tracing config is present, clear it up."""
        with contextlib.suppress(PathError):
            self.container.remove_path(_DYNAMIC_TRACING_PATH)

    def _on_start(self, _: StartEvent):
        self._process_status_and_configurations()

    def _on_stop(self, _):
        # If obtaining the workload version after an upgrade fails, we do not want juju to display
        # the workload version from before the upgrade.
        self.unit.set_workload_version("")

    def _on_update_status(self, _: UpdateStatusEvent):
        self._process_status_and_configurations()
        self._set_workload_version()

    def _on_config_changed(self, _: ConfigChangedEvent):
        # If the external hostname is changed since we last processed it, we need to
        # reconsider all data sent over the relations and all configs
        new_external_host = self.external_host
        new_routing_mode = self.config["routing_mode"]
        # TODO set BlockedStatus here when compound_status is introduced
        #  https://github.com/canonical/operator/issues/665

        if (
            self._stored.current_external_host != new_external_host  # type: ignore
            or self._stored.current_routing_mode != new_routing_mode  # type: ignore
        ):
            self._stored.current_external_host = new_external_host  # type: ignore
            self._stored.current_routing_mode = new_routing_mode  # type: ignore
            self._process_status_and_configurations()

    def _process_status_and_configurations(self):
        routing_mode = self.config["routing_mode"]
        try:
            _RoutingMode(routing_mode)
        except ValueError:
            self.unit.status = MaintenanceStatus("resetting ingress relations")
            self._wipe_ingress_for_all_relations()
            self.unit.status = BlockedStatus(f"invalid routing mode: {routing_mode}; see logs.")

            logger.error(
                "'%s' is not a valid routing_mode value; valid values are: %s",
                routing_mode,
                [e.value for e in _RoutingMode],
            )
            return

        hostname = self.external_host

        if not hostname:
            self.unit.status = MaintenanceStatus("resetting ingress relations")
            self._wipe_ingress_for_all_relations()
            self.unit.status = WaitingStatus("gateway address unavailable")
            return

        if hostname != urlparse(f"scheme://{hostname}").hostname:
            self.unit.status = MaintenanceStatus("resetting ingress relations")
            self._wipe_ingress_for_all_relations()
            self.unit.status = BlockedStatus(f"invalid hostname: {hostname}; see logs.")

            logger.error(
                "'%s' is not a valid hostname value; "
                "hostname must not include port or any other netloc components",
                hostname,
            )
            return

        if not self._traefik_service_running:
            self.unit.status = WaitingStatus(f"waiting for service: '{_TRAEFIK_SERVICE_NAME}'")
            return

        self.unit.status = MaintenanceStatus("updating ingress configurations")

        # if there are changes in the tcp configs, we'll need to restart
        # traefik as the tcp entrypoints are consumed as static configuration
        # and those can only be passed on init.
        if self._tcp_entrypoints_changed():
            logger.debug("change in tcp entrypoints detected. Rebooting traefik.")
            # fixme: this is kind of brutal;
            #  will kill in-flight requests and disrupt traffic.
            self._clear_all_configs_and_restart_traefik()
            # we do this BEFORE processing the relations.

        for ingress_relation in (
            self.ingress_per_appv1.relations
            + self.ingress_per_appv2.relations
            + self.ingress_per_unit.relations
            + self.traefik_route.relations
        ):
            self._process_ingress_relation(ingress_relation)

        if isinstance(self.unit.status, MaintenanceStatus):
            self.unit.status = ActiveStatus()
        else:
            logger.debug(
                "unit in {!r}: {}".format(self.unit.status.name, self.unit.status.message)
            )
            self.unit.status = BlockedStatus("setup of some ingress relation failed")
            logger.error("The setup of some ingress relation failed, see previous logs")

    def _pull_tcp_entrypoints_from_container(self):
        try:
            static_config_raw = self.container.pull(_STATIC_CONFIG_PATH).read()
        except PathError as e:
            logger.error(f"Could not fetch static config from container; {e}")
            return {}

        static_config = yaml.safe_load(static_config_raw)
        eps = static_config["entryPoints"]
        return {k: v for k, v in eps.items() if k not in {"diagnostics", "web", "websecure"}}

    def _tcp_entrypoints_changed(self):
        current = self._tcp_entrypoints()
        traefik_entrypoints = self._pull_tcp_entrypoints_from_container()
        return current != traefik_entrypoints

    @property
    def ready(self) -> bool:
        """Check whether we have an external host set, and traefik is running."""
        if not self.external_host:
            self._wipe_ingress_for_all_relations()  # fixme: no side-effects in prop
            self.unit.status = WaitingStatus("gateway address unavailable")
            return False
        if not self._traefik_service_running:
            self.unit.status = WaitingStatus(f"waiting for service: '{_TRAEFIK_SERVICE_NAME}'")
            return False
        return True

    def _handle_ingress_data_provided(self, event: RelationEvent):
        """A unit has provided data requesting ipu."""
        if not self.ready:
            event.defer()
            return
        self._process_ingress_relation(event.relation)

        # Without the following line, _STATIC_CONFIG_PATH is updated with TCP endpoints only on
        # update-status.
        self._process_status_and_configurations()

        if isinstance(self.unit.status, MaintenanceStatus):
            self.unit.status = ActiveStatus()

    def _handle_ingress_data_removed(self, event: RelationEvent):
        """A unit has removed the data we need to provide ingress."""
        self._wipe_ingress_for_relation(
            event.relation, wipe_rel_data=not isinstance(event, RelationBrokenEvent)
        )

        # FIXME? on relation broken, data is still there so cannot simply call
        #  self._process_status_and_configurations(). For this reason, the static config in
        #  _STATIC_CONFIG_PATH will be updated only on update-status.
        #  https://github.com/canonical/operator/issues/888

    def _handle_traefik_route_ready(self, event: TraefikRouteRequirerReadyEvent):
        """A traefik_route charm has published some ingress data."""
        self._process_ingress_relation(event.relation)

        if isinstance(self.unit.status, MaintenanceStatus):
            self.unit.status = ActiveStatus()

    def _process_ingress_relation(self, relation: Relation):
        # There's a chance that we're processing a relation event which was deferred until after
        # the relation was broken. Select the right per_app/per_unit provider and check it is ready
        # before continuing. However, the provider will NOT be ready if there are no units on the
        # other side, which is the case for the RelationDeparted for the last unit (i.e., the
        # proxied application scales to zero).
        if not self.ready:
            logger.warning("not ready: early exit")
            return

        provider = self._provider_from_relation(relation)
        logger.warning(f"provider: {provider}")

        if not provider.is_ready(relation):
            logger.debug(f"Provider {provider} not ready; resetting ingress configurations.")
            self._wipe_ingress_for_relation(relation)
            return

        rel = f"{relation.name}:{relation.id}"
        self.unit.status = MaintenanceStatus(f"updating ingress configuration for '{rel}'")
        logger.debug("Updating ingress for relation '%s'", rel)

        if provider is self.traefik_route:
            self._provide_routed_ingress(relation)
            return

        self._provide_ingress(relation, provider)  # type: ignore

    def _provide_routed_ingress(self, relation: Relation):
        """Provide ingress to a unit related through TraefikRoute."""
        config = self.traefik_route.get_config(relation)
        if not config:
            logger.warning(
                f"traefik route config could not be accessed: "
                f"traefik_route.get_config({relation}) returned None"
            )
            return

        config = yaml.safe_load(config)

        if "http" in config.keys():
            route_config = config["http"].get("routers", {})
            router_name = next(iter(route_config.keys()))
            route_rule = route_config.get(router_name, {}).get("rule", "")
            service_name = route_config.get(router_name, {}).get("service", "")

            if not all([router_name, route_rule, service_name]):
                logger.debug("Not enough information to generate a TLS config!")
            else:
                config["http"]["routers"].update(
                    self._generate_tls_block(router_name, route_rule, service_name)
                )

        self._push_configurations(relation, config)

    def _provide_ingress(
        self,
        relation: Relation,
        provider: Union[IPAv1, IPAv2, IngressPerUnitProvider],
    ):
        # to avoid long-gone units from lingering in the databag, we wipe it
        if self.unit.is_leader():
            provider.wipe_ingress_data(relation)

        # generate configs based on ingress type
        # this will also populate our databags with the urls
        if provider is self.ingress_per_unit:
            config_getter = self._get_configs_per_unit
        elif provider is self.ingress_per_appv2:
            config_getter = self._get_configs_per_app
        elif provider is self.ingress_per_appv1:
            logger.warning(
                "providing ingress over ingress v1: " "handling it as ingress per leader (legacy)"
            )
            config_getter = self._get_configs_per_leader
        else:
            raise ValueError(f"unknown provider: {provider}")

        configs = config_getter(relation)
        self._push_configurations(relation, configs)

    def _get_configs_per_leader(self, relation: Relation) -> Dict[str, Any]:
        """Generates ingress per leader config."""
        # this happens to be the same behaviour as ingress v1 (legacy) provided.
        ipa = self.ingress_per_appv1

        try:
            data = ipa.get_data(relation)
        except DataValidationError as e:
            logger.error(f"invalid data shared through {relation}... Error: {e}.")
            return {}

        prefix = self._get_prefix(data)  # type: ignore
        config = self._generate_per_leader_config(prefix, data)  # type: ignore
        if self.unit.is_leader():
            ipa.publish_url(relation, self._get_external_url(prefix))

        return config

    def _get_configs_per_app(self, relation: Relation) -> Dict[str, Any]:
        ipa = self.ingress_per_appv2
        if not relation.app:
            logger.error(f"no app on relation {relation}")
            return {}

        try:
            data = ipa.get_data(relation)
        except DataValidationError as e:
            logger.error(f"invalid data shared through {relation}... Error: {e}.")
            return {}

        prefix = self._get_prefix(data.app.dict(by_alias=True))
        config = self._generate_per_app_config(prefix, data)
        if self.unit.is_leader():
            external_url = self._get_external_url(prefix)
            logger.debug(f"publishing external url for {relation.app.name}: {external_url}")

            ipa.publish_url(relation, external_url)

        return config

    def _get_configs_per_unit(self, relation: Relation) -> Dict[str, Any]:
        # FIXME Ideally, follower units could instead watch for the data in the
        # ingress app data bag, but Juju does not allow non-leader units to read
        # the application data bag on their side of the relation, so we may start
        # routing for a remote unit before the leader unit of ingress has
        # communicated the url.
        ipu = self.ingress_per_unit

        config = {}
        for unit in relation.units:
            if not ipu.is_unit_ready(relation, unit):
                continue
            # if the unit is ready, it's implied that the data is there.
            # but we should still ensure it's valid, hence...
            try:
                data = ipu.get_data(relation, unit)
            except DataValidationError as e:
                # is_unit_ready should guard against no data being there yet,
                # but if the data is invalid...
                logger.error(
                    f"invalid data shared through {relation} by " f"{unit}... Error: {e}."
                )
                continue

            prefix = self._get_prefix(data)  # type: ignore
            if data.get("mode", "http") == "tcp":
                unit_config = self._generate_per_unit_tcp_config(prefix, data)  # type: ignore
                if self.unit.is_leader():
                    host = self.external_host
                    ipu.publish_url(relation, data["name"], f"{host}:{data['port']}")
            else:  # "http"
                unit_config = self._generate_per_unit_http_config(prefix, data)  # type: ignore
                if self.unit.is_leader():
                    ipu.publish_url(relation, data["name"], self._get_external_url(prefix))

            always_merger.merge(config, unit_config)

        # Note: We might be pushing an empty configuration if, for example,
        # none of the units has yet written their part of the data into the
        # relation. Traefik is fine with it :-)
        return config

    def _push_configurations(self, relation: Relation, config: Union[Dict[str, Any], str]):
        if config:
            yaml_config = yaml.dump(config) if not isinstance(config, str) else config
            config_filename = f"{_DYNAMIC_CONFIG_DIR}/{self._relation_config_file(relation)}"
            self.container.push(config_filename, yaml_config, make_dirs=True)
            logger.debug("Updated ingress configuration file: %s", config_filename)
        else:
            self._wipe_ingress_for_relation(relation)

    @staticmethod
    def _get_prefix(data: Dict[str, Any]):
        name = data["name"].replace("/", "-")
        return f"{data['model']}-{name}"

    def _generate_middleware_config(
        self,
        data: Dict[str, Any],
        prefix: str,
    ) -> dict:
        """Generate a middleware config."""
        config = {}  # type: Dict[str, Dict[str, Any]]
        if self._routing_mode is _RoutingMode.path:
            if data.get("strip-prefix", False):
                config.update({"stripPrefix": {"prefixes": [f"/{prefix}"], "forceSlash": False}})

        if data.get("redirect-https", False):
            config.update({"redirectScheme": {"scheme": "https", "port": 443, "permanent": True}})

        if config:
            return {f"juju-sidecar-noprefix-{prefix}": config}
        return {}

    def _generate_per_unit_tcp_config(self, prefix: str, data: RequirerData_IPU) -> dict:
        """Generate a config dict for a given unit for IngressPerUnit in tcp mode."""
        # TODO: is there a reason why SNI-based routing (from TLS certs) is per-unit only?
        # This is not a technical limitation in any way. It's meaningful/useful for
        # authenticating to individual TLS-based servers where it may be desirable to reach
        # one or more servers in a cluster (let's say Kafka), but limiting it to per-unit only
        # actively impedes the architectural design of any distributed/ring-buffered TLS-based
        # scale-out services which may only have frontends dedicated, but which do not "speak"
        # HTTP(S). Such as any of the "cloud-native" SQL implementations (TiDB, Cockroach, etc)
        config = {
            "tcp": {
                "routers": {
                    f"juju-{prefix}-tcp-router": {
                        "rule": "HostSNI(`*`)",
                        "service": f"juju-{prefix}-tcp-service",
                        # or whatever entrypoint I defined in static config
                        "entryPoints": [prefix],
                    },
                },
                "services": {
                    f"juju-{prefix}-tcp-service": {
                        "loadBalancer": {
                            "servers": [{"address": f"{data['host']}:{data['port']}"}]
                        }
                    },
                },
            }
        }
        return config

    def _generate_per_unit_http_config(self, prefix: str, data: RequirerData_IPU) -> dict:
        """Generate a config dict for a given unit for IngressPerUnit."""
        lb_servers = [{"url": f"http://{data['host']}:{data['port']}"}]
        return self._generate_config_block(prefix, lb_servers, data)  # type: ignore

    def _generate_config_block(
        self,
        prefix: str,
        lb_servers: List[Dict[str, str]],
        data: Dict[str, Any],
    ) -> Dict[str, Any]:
        """Generate a configuration segment.

        Per-unit and per-app configuration blocks are mostly similar, with the principal
        difference being the list of servers to load balance across (where IPU is one server per
        unit and IPA may be more than one).
        """
        host = self.external_host
        if self._routing_mode is _RoutingMode.path:
            route_rule = f"PathPrefix(`/{prefix}`)"
        else:  # _RoutingMode.subdomain
            route_rule = f"Host(`{prefix}.{host}`)"

        traefik_router_name = f"juju-{prefix}-router"
        traefik_service_name = f"juju-{prefix}-service"

        router_cfg = {
            traefik_router_name: {
                "rule": route_rule,
                "service": traefik_service_name,
                "entryPoints": ["web"],
            },
        }
        router_cfg.update(
            self._generate_tls_block(traefik_router_name, route_rule, traefik_service_name)
        )

        # Add the "rootsCAs" section only if TLS is enabled. If the rootCA section
        # is empty or the file does not exist, HTTP requests will fail with
        # "404 page not found".
        # Note: we're assuming here that the CA that signed traefik's own CSR is
        # the same CA that signed the service's servers CSRs.
        external_tls = self._is_tls_enabled()

        # REVERSE TERMINATION: we are providing ingress for a unit who is itself behind https,
        # but traefik is not.
        internal_tls = data.get("scheme") == "https"

        is_reverse_termination = not external_tls and internal_tls
        is_termination = external_tls and not internal_tls
        is_end_to_end = external_tls and internal_tls

        lb_def: Dict[str, Any] = {"servers": lb_servers}
        service_def = {
            "loadBalancer": lb_def,
        }

        if is_reverse_termination:
            # i.e. traefik itself is not related to tls certificates, but the ingress requirer is
            transport_name = "reverseTerminationTransport"
            lb_def["serversTransport"] = transport_name
            transports = {transport_name: {"insecureSkipVerify": True}}

        elif is_termination:
            # i.e. traefik itself is related to tls certificates, but the ingress requirer is not
            transports = {}

        elif is_end_to_end:
            transport_name = "endToEndTLS"
            lb_def["serversTransport"] = transport_name
            transports = {
                transport_name: {
                    # Note: assuming traefik's CA is the same CA that signed the proxied apps.
                    "rootCAs": [_CA_CERT_PATH],
                }
            }

        else:
            transports = {}

        config = {
            "http": {
                "routers": router_cfg,
                "services": {traefik_service_name: service_def},
            },
        }
        # Traefik does not accept an empty serversTransports. Add it only if it's non-empty.
        if transports:
            config["http"].update({"serversTransports": transports})

        middlewares = self._generate_middleware_config(data, prefix)

        if middlewares:
            config["http"]["middlewares"] = middlewares
            router_cfg[traefik_router_name]["middlewares"] = list(middlewares.keys())

            if f"{traefik_router_name}-tls" in router_cfg:
                router_cfg[f"{traefik_router_name}-tls"]["middlewares"] = list(middlewares.keys())

        return config

    def _generate_tls_block(
        self,
        router_name: str,
        route_rule: str,
        service_name: str,
    ) -> Dict[str, Any]:
        """Generate a TLS configuration segment."""
        return {
            f"{router_name}-tls": {
                "rule": route_rule,
                "service": service_name,
                "entryPoints": ["websecure"],
                "tls": {
                    "domains": [
                        {
                            "main": self.external_host,
                            "sans": [f"*.{self.external_host}"],
                        },
                    ],
                },
            }
        }

    def _generate_per_app_config(
        self,
        prefix: str,
        data: "IPADatav2",
    ) -> dict:
        # todo: IPA>=v2 uses pydantic models, the other providers use raw dicts.
        #  eventually switch all over to pydantic and handle this uniformly
        app_dict = data.app.dict(by_alias=True)
        lb_servers = [
            {"url": f"{data.app.scheme}://{unit_data.host}:{data.app.port}"}
            for unit_data in data.units
        ]
        return self._generate_config_block(prefix, lb_servers, app_dict)

    def _generate_per_leader_config(
        self,
        prefix: str,
        data: "IPADatav1",
    ) -> dict:
        lb_servers = [{"url": f"http://{data['host']}:{data['port']}"}]
        return self._generate_config_block(prefix, lb_servers, data)  # type: ignore

    def _get_external_url(self, prefix):
        scheme = "https" if self.cert.enabled else "http"
        if self._routing_mode is _RoutingMode.path:
            url = f"{scheme}://{self.external_host}/{prefix}"
        else:  # _RoutingMode.subdomain
            url = f"{scheme}://{prefix}.{self.external_host}/"
        return url

    def _wipe_ingress_for_all_relations(self):
        for relation in self.model.relations["ingress"] + self.model.relations["ingress-per-unit"]:
            self._wipe_ingress_for_relation(relation)

    def _wipe_ingress_for_relation(self, relation: Relation, *, wipe_rel_data=True):
        logger.debug(f"Wiping ingress for the '{relation.name}:{relation.id}' relation")

        # Delete configuration files for the relation. In case of Traefik pod
        # churns, and depending on the event ordering, we might be executing this
        # logic before pebble in the traefik container is up and running. If that
        # is the case, nevermind, we will wipe the dangling config files anyhow
        # during _on_traefik_pebble_ready .
        if self.container.can_connect() and relation.app:
            try:
                config_path = f"{_DYNAMIC_CONFIG_DIR}/{self._relation_config_file(relation)}"
                self.container.remove_path(config_path, recursive=True)
                logger.debug(f"Deleted orphaned {config_path} ingress configuration file")
            except (PathError, FileNotFoundError):
                logger.debug("Configurations for '%s:%s' not found", relation.name, relation.id)

        # Wipe URLs sent to the requesting apps and units, as they are based on a gateway
        # address that is no longer valid.
        # Skip this for traefik-route because it doesn't have a `wipe_ingress_data` method.
        provider = self._provider_from_relation(relation)
        if wipe_rel_data and self.unit.is_leader() and provider != self.traefik_route:
            provider.wipe_ingress_data(relation)  # type: ignore  # this is an ingress-type relation

    @staticmethod
    def _relation_config_file(relation: Relation):
        # Using both the relation id and the app name in the file to facilitate
        # the debugging experience somewhat when snooping into the container at runtime:
        # Apps not in the same model as Traefik (i.e., if `relation` is a CRM) will have
        # some `remote_...` as app name. Relation name and id are handy when one is
        # troubleshooting via `juju run 'relation_ids'...` and the like.`
        assert relation.app, "no app in relation (shouldn't happen)"  # for type checker
        return f"juju_ingress_{relation.name}_{relation.id}_{relation.app.name}.yaml"

    @property
    def _traefik_service_running(self):
        if not self.container.can_connect():
            return False
        return bool(self.container.get_services(_TRAEFIK_SERVICE_NAME))

    def _restart_traefik(self):
        layer = {
            "summary": "Traefik layer",
            "description": "Pebble config layer for Traefik",
            "services": {
                _TRAEFIK_SERVICE_NAME: {
                    "override": "replace",
                    "summary": "Traefik",
                    # trick to drop the logs to a file but also keep them available in the pod logs
                    "command": '/bin/sh -c "{} | tee {}"'.format(BIN_PATH, self._log_path),
                    "startup": "enabled",
                },
            },
        }

        current_services = self.container.get_plan().to_dict().get("services", {})

        if _TRAEFIK_SERVICE_NAME not in current_services:
            self.unit.status = MaintenanceStatus(f"creating the {_TRAEFIK_SERVICE_NAME!r} service")
            self.container.add_layer(
                _TRAEFIK_LAYER_NAME, typing.cast(LayerDict, layer), combine=True
            )
            logger.debug(f"replanning {_TRAEFIK_SERVICE_NAME!r} after a service update")
            self.container.replan()
        else:
            logger.debug(f"restarting {_TRAEFIK_SERVICE_NAME!r}")
            self.container.restart(_TRAEFIK_SERVICE_NAME)

    def _provider_from_relation(self, relation: Relation):
        """Returns the correct IngressProvider based on a relation."""
        relation_type = _get_relation_type(relation)
        if relation_type is _IngressRelationType.per_app:
            # first try to tell if remote is speaking v2
            if self.ingress_per_appv2.is_ready(relation):
                return self.ingress_per_appv2
            # if not: are we speaking v1?
            if self.ingress_per_appv1.is_ready(relation):
                # todo: only warn once per relation
                logger.warning(
                    f"{relation} is using a deprecated ingress v1 protocol to talk to Traefik. "
                    f"Please inform the maintainers of "
                    f"{getattr(relation.app, 'name', '<unknown remote>')!r} that they "
                    f"should bump to v2."
                )
            # if neither ingress v1 nor v2 are ready, the relation is simply still empty and we
            # don't know yet what protocol we're speaking
            return self.ingress_per_appv1
        if relation_type is _IngressRelationType.per_unit:
            return self.ingress_per_unit
        if relation_type is _IngressRelationType.routed:
            return self.traefik_route
        raise RuntimeError(f"Invalid relation type: {relation_type} ({relation.name})")

    @property
    def external_host(self):
        """Determine the external address for the ingress gateway.

        It will prefer the `external-hostname` config if that is set, otherwise
        it will look up the load balancer address for the ingress gateway.

        If the gateway isn't available or doesn't have a load balancer address yet,
        returns None.
        """
        if external_hostname := self.model.config.get("external_hostname"):
            return external_hostname

        return _get_loadbalancer_status(namespace=self.model.name, service_name=self.app.name)

    @property
    def _routing_mode(self) -> _RoutingMode:
        """Return the current routing mode for the ingress.

        The two modes are 'subdomain' and 'path', where 'path' is the default.
        """
        return _RoutingMode(self.config["routing_mode"])

    @property
    def version(self) -> Optional[str]:
        """Return the workload version."""
        if not self.container.can_connect():
            return None

        version_output, _ = self.container.exec([BIN_PATH, "version"]).wait_output()
        # Output looks like this:
        # Version:      2.9.6
        # Codename:     banon
        # Go version:   go1.18.9
        # Built:        2022-12-07_04:28:37PM
        # OS/Arch:      linux/amd64

        if result := re.search(r"Version:\s*(.+)", version_output):
            return result.group(1)
        return None

    def _set_workload_version(self):
        if version := self.version:
            self.unit.set_workload_version(version)
        else:
            logger.debug(
                "Cannot set workload version at this time: could not get Traefik version."
            )

    @property
    def cert_subject(self) -> Optional[str]:
        """Provide certificate subject."""
        host_or_ip = self.external_host

        def is_hostname(st: Optional[str]) -> bool:
            if st is None:
                return False

            try:
                ipaddress.ip_address(st)
                # No exception raised so this is an IP address.
                return False
            except ValueError:
                # This is not an IP address so assume it's a hostname.
                return st is not None

        if is_hostname(host_or_ip):
            return host_or_ip

        # This is an IP address. Try to look up the hostname.
        try:
            lookup = socket.gethostbyaddr(host_or_ip)[0]  # type: ignore
            return lookup if is_hostname(lookup) else None
        except (OSError, TypeError):
            # We do not want to return `socket.getfqdn()` because the user's browser would
            # immediately complain about an invalid cert. If we can't resolve it via any method,
            # return None
            return None

    @property
    def _hostname(self) -> str:
        return socket.getfqdn()

    @property
    def _scrape_jobs(self) -> list:
        return [
            {
                "static_configs": [{"targets": [f"{self._hostname}:{self._diagnostics_port}"]}],
            }
        ]


def _get_loadbalancer_status(namespace: str, service_name: str):
    client = Client()  # type: ignore
    traefik_service = client.get(Service, name=service_name, namespace=namespace)

    if status := traefik_service.status:  # type: ignore
        if load_balancer_status := status.loadBalancer:
            if ingress_addresses := load_balancer_status.ingress:
                if ingress_address := ingress_addresses[0]:
                    return ingress_address.hostname or ingress_address.ip

    return None


def _get_relation_type(relation: Relation) -> _IngressRelationType:
    if relation.name == "ingress":
        return _IngressRelationType.per_app
    if relation.name == "ingress-per-unit":
        return _IngressRelationType.per_unit
    if relation.name == "traefik-route":
        return _IngressRelationType.routed
    raise RuntimeError("Invalid relation name (shouldn't happen)")


if __name__ == "__main__":
    main(TraefikIngressCharm, use_juju_for_storage=True)<|MERGE_RESOLUTION|>--- conflicted
+++ resolved
@@ -195,13 +195,6 @@
 
         # TODO update init params once auto-renew is implemented
         # https://github.com/canonical/tls-certificates-interface/issues/24
-<<<<<<< HEAD
-        observe(self.on.traefik_pebble_ready, self._on_traefik_pebble_ready)
-=======
-        observe(
-            self.cert.on.cert_changed,  # type: ignore
-            self._on_cert_changed,
-        )
         observe(
             self._tracing.on.endpoint_changed,  # type: ignore
             self._on_tracing_endpoint_changed,
@@ -212,7 +205,6 @@
         )
 
         observe(self.on.traefik_pebble_ready, self._on_traefik_pebble_ready)  # type: ignore
->>>>>>> 07848696
         observe(self.on.start, self._on_start)
         observe(self.on.stop, self._on_stop)
         observe(self.on.update_status, self._on_update_status)
@@ -231,16 +223,6 @@
 
         # Action handlers
         observe(self.on.show_proxied_endpoints_action, self._on_show_proxied_endpoints)  # type: ignore
-
-    @property
-    def charm_tracing_endpoint(self) -> Optional[str]:
-        """Otlp grpc endpoint for charm instrumentation."""
-        return self._tracing.otlp_grpc_endpoint()
-
-    @property
-    def server_cert(self) -> Optional[str]:
-        """Server certificate for tls tracing."""
-        return self.cert.cert
 
     def _on_cert_transfer_relation_joined(self, event: RelationJoinedEvent):
         # todo: if CertHandler ever gets an is_ready method, this is where we use it
@@ -251,6 +233,16 @@
                 self.cert.chain,
                 relation_id=event.relation.id,
             )
+
+    @property
+    def charm_tracing_endpoint(self) -> Optional[str]:
+        """Otlp grpc endpoint for charm instrumentation."""
+        return self._tracing.otlp_grpc_endpoint()
+
+    @property
+    def server_cert(self) -> Optional[str]:
+        """Server certificate for tls tracing."""
+        return self.cert.cert
 
     def _on_certificate_invalidated(self, event: CertificateInvalidatedEvent):
         # Assuming there can be only one cert (metadata also has `limit: 1` on the relation).
