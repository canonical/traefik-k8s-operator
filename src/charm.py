#!/usr/bin/env python3
# Copyright 2022 Canonical Ltd.
# See LICENSE file for licensing details.

"""Charm Traefik."""

import enum
import json
import logging
import typing
from typing import Tuple, Union
from urllib.parse import urlparse

import yaml
from charms.observability_libs.v0.kubernetes_service_patch import KubernetesServicePatch
from charms.prometheus_k8s.v0.prometheus_scrape import MetricsEndpointProvider
from charms.traefik_k8s.v1.ingress import IngressPerAppProvider
from charms.traefik_k8s.v1.ingress_per_unit import (
    DataValidationError,
    IngressPerUnitProvider,
)
from charms.traefik_route_k8s.v0.traefik_route import (
    TraefikRouteProvider,
    TraefikRouteRequirerReadyEvent,
)
from deepmerge import always_merger
from lightkube import Client
from lightkube.resources.core_v1 import Service
from ops.charm import (
    ActionEvent,
    CharmBase,
    ConfigChangedEvent,
    PebbleReadyEvent,
    RelationBrokenEvent,
    RelationEvent,
    StartEvent,
    UpdateStatusEvent,
)
from ops.framework import StoredState
from ops.main import main
from ops.model import (
    ActiveStatus,
    BlockedStatus,
    MaintenanceStatus,
    Relation,
    WaitingStatus,
)
from ops.pebble import APIError, PathError

if typing.TYPE_CHECKING:
    from charms.traefik_k8s.v1.ingress import RequirerData as RequirerData_IPA
    from charms.traefik_k8s.v1.ingress_per_unit import RequirerData as RequirerData_IPU

logger = logging.getLogger(__name__)

_TRAEFIK_CONTAINER_NAME = _TRAEFIK_LAYER_NAME = _TRAEFIK_SERVICE_NAME = "traefik"
# We watch the parent folder of where we store the configuration files,
# as that is usually safer for Traefik
_CONFIG_DIRECTORY = "/opt/traefik/juju"
_STATIC_CONFIG_PATH = "/etc/traefik/traefik.yaml"


class _RoutingMode(enum.Enum):
    path = "path"
    subdomain = "subdomain"


class _IngressRelationType(enum.Enum):
    per_app = "per_app"
    per_unit = "per_unit"
    routed = "routed"


class TraefikIngressCharm(CharmBase):
    """Charm the service."""

    _stored = StoredState()
    _port = 80
    _diagnostics_port = 8082  # Prometheus metrics, healthcheck/ping

    def __init__(self, *args):
        super().__init__(*args)

        self._stored.set_default(
            current_external_host=None, current_routing_mode=None, tcp_entrypoints=None
        )

        self.container = self.unit.get_container(_TRAEFIK_CONTAINER_NAME)

        self.service_patch = KubernetesServicePatch(
            charm=self,
            service_type="LoadBalancer",
            ports=[(f"{self.app.name}", self._port)],
        )

        self.metrics_endpoint = MetricsEndpointProvider(
            self,
            jobs=[
                {
                    "static_configs": [{"targets": [f"*:{self._diagnostics_port}"]}],
                },
            ],
        )

        self.ingress_per_app = IngressPerAppProvider(charm=self)
        self.ingress_per_unit = IngressPerUnitProvider(charm=self)
        self.traefik_route = TraefikRouteProvider(charm=self)

        observe = self.framework.observe
        observe(self.on.traefik_pebble_ready, self._on_traefik_pebble_ready)
        observe(self.on.start, self._on_start)
        observe(self.on.update_status, self._on_update_status)
        observe(self.on.config_changed, self._on_config_changed)

        ipa_events = self.ingress_per_app.on
        observe(ipa_events.data_provided, self._handle_ingress_data_provided)
        observe(ipa_events.data_removed, self._handle_ingress_data_removed)

        ipu_events = self.ingress_per_unit.on
        observe(ipu_events.data_provided, self._handle_ingress_data_provided)
        observe(ipu_events.data_removed, self._handle_ingress_data_removed)

        observe(self.traefik_route.on.ready, self._handle_traefik_route_ready)

        # Action handlers
        observe(self.on.show_proxied_endpoints_action, self._on_show_proxied_endpoints)

    def _on_show_proxied_endpoints(self, event: ActionEvent):
        try:
            result = {}
            result.update(self.ingress_per_unit.proxied_endpoints)
            result.update(self.ingress_per_app.proxied_endpoints)

            event.set_results({"proxied-endpoints": json.dumps(result)})
        except Exception as e:
            logger.exception("Action 'show-proxied-endpoints' failed")
            event.fail(str(e))

    def _tcp_entrypoints(self):
        # for each unit related via IPU in tcp mode, we need to generate the tcp
        # entry points for traefik's static config.
        entrypoints = {}
        ipu = self.ingress_per_unit
        for relation in ipu.relations:
            for unit in relation.units:
                if unit._is_our_unit:
                    # is this necessary?
                    continue
                if not ipu.is_unit_ready(relation, unit):
                    logger.error(f"{relation} not ready: skipping...")
                    continue

                data = ipu.get_data(relation, unit)
                if data.get("mode", "http") == "tcp":
                    entrypoint_name = self._get_prefix(data)
                    entrypoints[entrypoint_name] = {"address": f":{data['port']}"}

        return entrypoints

    def _clear_dynamic_configs(self):
        try:
            for file in self.container.list_files(path=_CONFIG_DIRECTORY, pattern="juju_*.yaml"):
                self.container.remove_path(file.path)
                logger.debug("Deleted orphaned ingress configuration file: %s", file.path)
        except (FileNotFoundError, APIError):
            pass

    def _push_static_config(self):
        # Ensure the required basic configurations and folders exist
        # TODO Use the Traefik user and group?

        # TODO Disable static config with telemetry and check new version

        # We always start the Prometheus endpoint for simplicity
        # TODO: Generate this file in the dynamic configuration folder when the
        #  metrics-endpoint relation is established?

        # we cache the tcp entrypoints, so we can detect changes and decide
        # whether we need a restart
        tcp_entrypoints = self._tcp_entrypoints()
        logger.debug(f"Statically configuring traefik with tcp entrypoints: {tcp_entrypoints}.")

        traefik_static_config = yaml.dump(
            {
                "log": {
                    "level": "DEBUG",
                },
                "entryPoints": {
                    "diagnostics": {"address": f":{self._diagnostics_port}"},
                    "web": {"address": f":{self._port}"},
                    **tcp_entrypoints,
                },
                "metrics": {
                    "prometheus": {
                        "addRoutersLabels": True,
                        "addServicesLabels": True,
                        "entryPoint": "diagnostics",
                    }
                },
                "ping": {"entryPoint": "diagnostics"},
                "providers": {
                    "file": {
                        "directory": _CONFIG_DIRECTORY,
                        "watch": True,
                    }
                },
            }
        )
        self.container.push(_STATIC_CONFIG_PATH, traefik_static_config, make_dirs=True)
        self.container.make_dir(_CONFIG_DIRECTORY, make_parents=True)

    def _on_traefik_pebble_ready(self, _: PebbleReadyEvent):
        # If the Traefik container comes up, e.g., after a pod churn, we
        # ignore the unit status and start fresh.
        self._clear_all_configs_and_restart_traefik()
        # push the (fresh new) configs.
        self._process_status_and_configurations()

    def _clear_all_configs_and_restart_traefik(self):
        # Since pebble ready will also occur after a pod churn, but we store the
        # configuration files on a storage volume that survives the pod churn, before
        # we start traefik we clean up all Juju-generated config files to avoid spurious
        # routes.
        self._clear_dynamic_configs()
        # we push the static config
        self._push_static_config()
        # now we restart traefik
        self._restart_traefik()

    def _on_start(self, _: StartEvent):
        self._process_status_and_configurations()

    def _on_update_status(self, _: UpdateStatusEvent):
        self._process_status_and_configurations()

    def _on_config_changed(self, _: ConfigChangedEvent):
        # If the external hostname is changed since we last processed it, we need to
        # to reconsider all data sent over the relations and all configs
        new_external_host = self._external_host
        new_routing_mode = self.config["routing_mode"]

        if (
            self._stored.current_external_host != new_external_host
            or self._stored.current_routing_mode != new_routing_mode
        ):
            self._stored.current_external_host = new_external_host
            self._stored.current_routing_mode = new_routing_mode
            self._process_status_and_configurations()

    def _process_status_and_configurations(self):
        routing_mode = self.config["routing_mode"]
        try:
            _RoutingMode(routing_mode)
        except ValueError:
            self.unit.status = MaintenanceStatus("resetting ingress relations")
            self._wipe_ingress_for_all_relations()
            self.unit.status = BlockedStatus(f"invalid routing mode: {routing_mode}; see logs.")

            logger.error(
                "'%s' is not a valid routing_mode value; valid values are: %s",
                routing_mode,
                [e.value for e in _RoutingMode],
            )
            return

        hostname = self._external_host

        if not hostname:
            self.unit.status = MaintenanceStatus("resetting ingress relations")
            self._wipe_ingress_for_all_relations()
            self.unit.status = WaitingStatus("gateway address unavailable")
            return

        if hostname != urlparse(f"scheme://{hostname}").hostname:
            self.unit.status = MaintenanceStatus("resetting ingress relations")
            self._wipe_ingress_for_all_relations()
            self.unit.status = BlockedStatus(f"invalid hostname: {hostname}; see logs.")

            logger.error(
                "'%s' is not a valid hostname value; "
                "hostname must not include port or any other netloc components",
                hostname,
            )
            return

        if not self._traefik_service_running:
            self.unit.status = WaitingStatus(f"waiting for service: '{_TRAEFIK_SERVICE_NAME}'")
            return

        self.unit.status = MaintenanceStatus("updating ingress configurations")

        # if there are changes in the tcp configs, we'll need to restart
        # traefik as the tcp entrypoints are consumed as static configuration
        # and those can only be passed on init.
        if self._tcp_entrypoints_changed():
            logger.debug("change in tcp entrypoints detected. Rebooting traefik.")
            # fixme: this is kind of brutal;
            #  will kill in-flight requests and disrupt traffic.
            self._clear_all_configs_and_restart_traefik()
            # we do this BEFORE processing the relations.

        for ingress_relation in self.ingress_per_app.relations + self.ingress_per_unit.relations:
            self._process_ingress_relation(ingress_relation)

        if isinstance(self.unit.status, MaintenanceStatus):
            self.unit.status = ActiveStatus()
        else:
            logger.debug(
                "unit in {!r}: {}".format(self.unit.status.name, self.unit.status.message)
            )
            self.unit.status = BlockedStatus("setup of some ingress relation failed")
            logger.error("The setup of some ingress relation failed, see previous logs")

    def _pull_tcp_entrypoints_from_container(self):
        try:
            static_config_raw = self.container.pull(_STATIC_CONFIG_PATH).read()
        except PathError as e:
            logger.error(f"Could not fetch static config from container; {e}")
            return {}

        static_config = yaml.safe_load(static_config_raw)
        eps = static_config["entryPoints"]
        return {k: v for k, v in eps.items() if k not in {"diagnostics", "web"}}

    def _tcp_entrypoints_changed(self):
        current = self._tcp_entrypoints()
        traefik_entrypoints = self._pull_tcp_entrypoints_from_container()
        return current != traefik_entrypoints

    @property
    def ready(self) -> bool:
        """Check whether we have an external host set, and traefik is running."""
        if not self._external_host:
            self._wipe_ingress_for_all_relations()  # fixme: no side-effects in prop
            self.unit.status = WaitingStatus("gateway address unavailable")
            return False
        if not self._traefik_service_running:
            self.unit.status = WaitingStatus(f"waiting for service: '{_TRAEFIK_SERVICE_NAME}'")
            return False
        return True

    def _handle_ingress_data_provided(self, event: RelationEvent):
        """A unit has provided data requesting ipu."""
        if not self.ready:
            event.defer()
            return
        self._process_ingress_relation(event.relation)

        if isinstance(self.unit.status, MaintenanceStatus):
            self.unit.status = ActiveStatus()

    def _handle_ingress_data_removed(self, event: RelationEvent):
        """A unit has removed the data we need to provide ingress."""
        # if this is because the relation is gone, we don't need to do anything
        if isinstance(event, RelationBrokenEvent):
            return
        self._wipe_ingress_for_relation(event.relation)

    def _handle_traefik_route_ready(self, event: TraefikRouteRequirerReadyEvent):
        """A traefik_route charm has published some ingress data."""
        self._process_ingress_relation(event.relation)

        if isinstance(self.unit.status, MaintenanceStatus):
            self.unit.status = ActiveStatus()

    def _process_ingress_relation(self, relation: Relation):
        # There's a chance that we're processing a relation event which was deferred until after
        # the relation was broken. Select the right per_app/per_unit provider and check it is ready
        # before continuing. However, the provider will NOT be ready if there are no units on the
        # other side, which is the case for the RelationDeparted for the last unit (i.e., the
        # proxied application scales to zero).
        gateway_address = self._external_host
        assert gateway_address, "No gateway address available"

        provider = self._provider_from_relation(relation)
        if not provider.is_ready(relation):
            # TODO Cleanup: the provider for ingress_per_unit will NOT be ready
            #  if there are no units on the other side, which is the case for
            #  the RelationDeparted for the last unit (i.e., the proxied
            #  application scales to zero).

            if provider == self.ingress_per_unit and not relation.units:
                logger.debug(
                    "No units found in the ingress-per-unit relation; "
                    "resetting ingress configurations"
                )
                self._wipe_ingress_for_relation(relation)

        rel = f"{relation.name}:{relation.id}"
        self.unit.status = MaintenanceStatus(f"updating ingress configuration for '{rel}'")
        logger.debug("Updating ingress for relation '%s'", rel)

        if provider is self.traefik_route:
            return self._provide_routed_ingress(relation)

        self._provide_ingress(relation, provider)

    def _provide_routed_ingress(self, relation: Relation):
        """Provide ingress to a unit related through TraefikRoute."""
        if not self.traefik_route.is_ready(relation):
            logger.info("traefik-route not ready on %s", relation)
            return
        config = self.traefik_route.get_config(relation)
        self._push_configurations(relation, config)

    def _provide_ingress(
        self, relation: Relation, provider: Union[IngressPerAppProvider, IngressPerAppProvider]
    ):
        # to avoid long-gone units from lingering in the databag, we wipe it
        if self.unit.is_leader():
            provider.wipe_ingress_data(relation)

        # generate configs based on ingress type
        # this will also populate our databags with the urls
        # fixme no side-effects in _get_ method.
        if provider is self.ingress_per_unit:
            config_getter = self._get_configs_per_unit
        else:  # self.ingress_per_app
            config_getter = self._get_configs_per_app

        configs = config_getter(relation)
        self._push_configurations(relation, configs)

    def _get_configs_per_app(self, relation: Relation):
        provider = self.ingress_per_app

        try:
            data: "RequirerData_IPA" = provider.get_data(relation)
        except DataValidationError as e:
            logger.error(f"invalid data shared through {relation}... Error: {e}.")
            return

        config, app_url = self._generate_per_app_config(data)
        if self.unit.is_leader():
            provider.publish_url(relation, app_url)

        return config

    def _get_configs_per_unit(self, relation: Relation):
        # FIXME Ideally, follower units could instead watch for the data in the
        # ingress app data bag, but Juju does not allow non-leader units to read
        # the application data bag on their side of the relation, so we may start
        # routing for a remote unit before the leader unit of ingress has
        # communicated the url.
        provider = self.ingress_per_unit

        config = {}
        for unit in relation.units:
            if not provider.is_unit_ready(relation, unit):
                continue
            # if the unit is ready, it's implied that the data is there.
            # but we should still ensure it's valid, hence...
            try:
                data: "RequirerData_IPU" = provider.get_data(relation, unit)
            except DataValidationError as e:
                # is_unit_ready should guard against no data being there yet,
                # but if the data is invalid...
                logger.error(
                    f"invalid data shared through {relation} by " f"{unit}... Error: {e}."
                )
                continue

            unit_config, unit_url = self._generate_per_unit_config(data)
            if self.unit.is_leader():
                provider.publish_url(relation, data["name"], unit_url)
            always_merger.merge(config, unit_config)

        # Note: We might be pushing an empty configuration if, for example,
        # none of the units has yet written their part of the data into the
        # relation. Traefik is fine with it :-)
        return config

    def _push_configurations(self, relation: Relation, config: Union[dict, str]):
        if config:
            yaml_config = yaml.dump(config) if not isinstance(config, str) else config
            config_filename = f"{_CONFIG_DIRECTORY}/{self._relation_config_file(relation)}"
            self.container.push(config_filename, yaml_config, make_dirs=True)
            logger.debug("Updated ingress configuration file: %s", config_filename)
        else:
            self._wipe_ingress_for_relation(relation)

    @staticmethod
    def _get_prefix(data: Union["RequirerData_IPU", "RequirerData_IPA"]):
        name = data["name"].replace("/", "-")
        return f"{data['model']}-{name}"

<<<<<<< HEAD
    def _generate_per_unit_config(self, data: "RequirerData_IPU") -> Tuple[dict, str]:
=======
    def _generate_middleware_config(self, prefix: str) -> dict:
        """Generate a stripPrefix middleware for path based routing."""
        return {
            "middlewares": {
                "juju-sidecar-noprefix": {
                    "stripPrefix": {"prefixes": [f"/{prefix}"], "forceSlash": False}
                }
            }
        }

    def _generate_per_unit_config(self, request, gateway_address, unit) -> Tuple[dict, str]:
>>>>>>> 3dcd0add
        """Generate a config dict for a given unit for IngressPerUnit."""
        config = {"http": {"routers": {}, "services": {}}}
        prefix = self._get_prefix(data)
        host = self._external_host
        if data["mode"] == "tcp":
            port = data["port"]
            unit_url = f"{host}:{port}"
            config = {
                "tcp": {
                    "routers": {
                        f"juju-{prefix}-tcp-router": {
                            "rule": "HostSNI(`*`)",
                            "service": f"juju-{prefix}-tcp-service",
                            # or whatever entrypoint I defined in static config
                            "entryPoints": [prefix],
                        },
                    },
                    "services": {
                        f"juju-{prefix}-tcp-service": {
                            "loadBalancer": {"servers": [{"address": f"{data['host']}:{port}"}]}
                        }
                    },
                }
            }
            return config, unit_url

        else:
            if self._routing_mode is _RoutingMode.path:
                route_rule = f"PathPrefix(`/{prefix}`)"
                unit_url = f"http://{host}:{self._port}/{prefix}"
            else:  # _RoutingMode.subdomain
                route_rule = f"Host(`{prefix}.{host}`)"
                unit_url = f"http://{prefix}.{host}:{self._port}/"

        traefik_router_name = f"juju-{prefix}-router"
        traefik_service_name = f"juju-{prefix}-service"

        config["http"]["routers"][traefik_router_name] = {
            "rule": route_rule,
            "service": traefik_service_name,
            "entryPoints": ["web"],
        }
<<<<<<< HEAD
=======

        if self._routing_mode == _RoutingMode.path:
            config["http"]["routers"][traefik_router_name].update(
                self._generate_middleware_config(prefix)
            )

>>>>>>> 3dcd0add
        config["http"]["services"][traefik_service_name] = {
            "loadBalancer": {"servers": [{"url": f"http://{data['host']}:{data['port']}"}]}
        }
        return config, unit_url

    def _generate_per_app_config(self, data: "RequirerData_IPA") -> Tuple[dict, str]:
        host = self._external_host
        port = self._port
        prefix = self._get_prefix(data)

        if self._routing_mode == _RoutingMode.path:
            route_rule = f"PathPrefix(`/{prefix}`)"
            app_url = f"http://{host}:{port}/{prefix}"
        else:  # _RoutingMode.subdomain
            route_rule = f"Host(`{prefix}.{host}`)"
            app_url = f"http://{prefix}.{host}:{port}/"

        traefik_router_name = f"juju-{prefix}-router"
        traefik_service_name = f"juju-{prefix}-service"

        config = {
            "http": {
                "routers": {
                    traefik_router_name: {
                        "rule": route_rule,
                        "service": traefik_service_name,
                        "entryPoints": ["web"],
                    }
                },
                "services": {
                    traefik_service_name: {
                        "loadBalancer": {
                            "servers": [{"url": f"http://{data['host']}:{data['port']}"}]
                        }
                    }
                },
            }
        }

        if self._routing_mode == _RoutingMode.path:
            config["http"]["routers"][traefik_router_name].update(
                self._generate_middleware_config(prefix)
            )

        return config, app_url

    def _wipe_ingress_for_all_relations(self):
        for relation in self.model.relations["ingress"] + self.model.relations["ingress-per-unit"]:
            self._wipe_ingress_for_relation(relation)

    def _wipe_ingress_for_relation(self, relation: Relation):
        logger.debug(f"Wiping the ingress setup for the '{relation.name}:{relation.id}' relation")

        # Delete configuration files for the relation. In case of Traefik pod
        # churns, and depending on the event ordering, we might be executing this
        # logic before pebble in the traefik container is up and running. If that
        # is the case, nevermind, we will wipe the dangling config files anyhow
        # during _on_traefik_pebble_ready .
        if self.container.can_connect():
            try:
                config_path = f"{_CONFIG_DIRECTORY}/{self._relation_config_file(relation)}"
                self.container.remove_path(config_path, recursive=True)
                logger.debug(f"Deleted orphaned {config_path} ingress configuration file")
            except (PathError, FileNotFoundError):
                logger.debug("Configurations for '%s:%s' not found", relation.name, relation.id)

        # Wipe URLs sent to the requesting apps and units, as they are based on a gateway
        # address that is no longer valid.
        if self.unit.is_leader():
            provider = self._provider_from_relation(relation)
            provider.wipe_ingress_data(relation)

    def _relation_config_file(self, relation: Relation):
        # Using both the relation id and the app name in the file to facilitate
        # the debugging experience somewhat when snooping into the container at runtime:
        # Apps not in the same model as Traefik (i.e., if `relation` is a CRM) will have
        # some `remote_...` as app name. Relation name and id are handy when one is
        # troubleshooting via `juju run 'relation_ids'...` and the like.`
        return f"juju_ingress_{relation.name}_{relation.id}_{relation.app.name}.yaml"

    @property
    def _traefik_service_running(self):
        if not self.container.can_connect():
            return False
        return bool(self.container.get_services(_TRAEFIK_SERVICE_NAME))

    def _restart_traefik(self):
        layer = {
            "summary": "Traefik layer",
            "description": "Pebble config layer for Traefik",
            "services": {
                _TRAEFIK_SERVICE_NAME: {
                    "override": "replace",
                    "summary": "Traefik",
                    "command": "/usr/bin/traefik",
                    "startup": "enabled",
                },
            },
        }

        current_services = self.container.get_plan().to_dict().get("services", {})

        if _TRAEFIK_SERVICE_NAME not in current_services:
            self.unit.status = MaintenanceStatus(f"creating the {_TRAEFIK_SERVICE_NAME!r} service")
            self.container.add_layer(_TRAEFIK_LAYER_NAME, layer, combine=True)
            logger.debug(f"replanning {_TRAEFIK_SERVICE_NAME!r} after a service update")
            self.container.replan()
        else:
            logger.debug(f"restarting {_TRAEFIK_SERVICE_NAME!r}")
            self.container.restart(_TRAEFIK_SERVICE_NAME)

    def _provider_from_relation(self, relation: Relation):
        """Returns the correct IngressProvider based on a relation."""
        if _get_relation_type(relation) is _IngressRelationType.per_app:
            return self.ingress_per_app
        elif _get_relation_type(relation) is _IngressRelationType.per_unit:
            return self.ingress_per_unit
        else:
            return self.traefik_route

    @property
    def _external_host(self):
        """Determine the external address for the ingress gateway.

        It will prefer the `external-hostname` config if that is set, otherwise
        it will look up the load balancer address for the ingress gateway.

        If the gateway isn't available or doesn't have a load balancer address yet,
        returns None.
        """
        if "external_hostname" in self.model.config:
            if external_hostname := self.model.config["external_hostname"]:
                return external_hostname

        return _get_loadbalancer_status(namespace=self.model.name, service_name=self.app.name)

    @property
    def _routing_mode(self) -> _RoutingMode:
        """Return the current routing mode for the ingress.

        The two modes are 'subdomain' and 'path', where 'path' is the default.
        """
        return _RoutingMode(self.config["routing_mode"])


def _get_loadbalancer_status(namespace: str, service_name: str):
    client = Client()
    traefik_service = client.get(Service, name=service_name, namespace=namespace)

    if status := traefik_service.status:
        if load_balancer_status := status.loadBalancer:
            if ingress_addresses := load_balancer_status.ingress:
                if ingress_address := ingress_addresses[0]:
                    return ingress_address.hostname or ingress_address.ip

    return None


def _get_relation_type(relation: Relation) -> _IngressRelationType:
    if relation.name == "ingress":
        return _IngressRelationType.per_app
    elif relation.name == "ingress-per-unit":
        return _IngressRelationType.per_unit
    else:  # traefik-route
        return _IngressRelationType.routed


if __name__ == "__main__":
    main(TraefikIngressCharm)<|MERGE_RESOLUTION|>--- conflicted
+++ resolved
@@ -484,9 +484,6 @@
         name = data["name"].replace("/", "-")
         return f"{data['model']}-{name}"
 
-<<<<<<< HEAD
-    def _generate_per_unit_config(self, data: "RequirerData_IPU") -> Tuple[dict, str]:
-=======
     def _generate_middleware_config(self, prefix: str) -> dict:
         """Generate a stripPrefix middleware for path based routing."""
         return {
@@ -497,8 +494,7 @@
             }
         }
 
-    def _generate_per_unit_config(self, request, gateway_address, unit) -> Tuple[dict, str]:
->>>>>>> 3dcd0add
+    def _generate_per_unit_config(self, data: "RequirerData_IPU") -> Tuple[dict, str]:
         """Generate a config dict for a given unit for IngressPerUnit."""
         config = {"http": {"routers": {}, "services": {}}}
         prefix = self._get_prefix(data)
@@ -541,15 +537,12 @@
             "service": traefik_service_name,
             "entryPoints": ["web"],
         }
-<<<<<<< HEAD
-=======
 
         if self._routing_mode == _RoutingMode.path:
             config["http"]["routers"][traefik_router_name].update(
                 self._generate_middleware_config(prefix)
             )
 
->>>>>>> 3dcd0add
         config["http"]["services"][traefik_service_name] = {
             "loadBalancer": {"servers": [{"url": f"http://{data['host']}:{data['port']}"}]}
         }
