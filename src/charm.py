--- conflicted
+++ resolved
@@ -161,22 +161,6 @@
         self._lightkube_field_manager: str = self.app.name
         self._lb_name: str = f"{self.app.name}-lb"
 
-<<<<<<< HEAD
-        # The sans should be the host where this Traefik receives traffic directly (eg: this
-        # Traefik's ingress host, not an upstream ingress that can lead to this Traefik).
-        # It will be either the loadbalancer or the service ClusterIP created by Juju for this
-        # charm.
-        sans = self.server_cert_sans_dns
-        self.cert = CertHandler(
-            self,
-            key="trfk-server-cert",
-            # Route53 complains if CN is not a hostname
-            cert_subject=sans[0] if sans else None,
-            sans=sans,
-        )
-
-=======
->>>>>>> 572815cc
         self.recv_ca_cert = CertificateTransferRequires(self, "receive-ca-cert")
 
         # TODO: If external hostname and upstream ingress both exist, we need to tell the user
@@ -359,12 +343,6 @@
         observe(route_events.data_removed, self._handle_ingress_data_removed)  # type: ignore
 
         # Action handlers
-<<<<<<< HEAD
-        observe(
-            self.on.show_proxied_endpoints_action,
-            self._on_show_proxied_endpoints,  # type: ignore
-        )
-=======
         observe(self.on.show_proxied_endpoints_action, self._on_show_proxied_endpoints)  # type: ignore
         observe(self.on.show_external_endpoints_action, self._on_show_external_endpoints)  # type: ignore
 
@@ -420,7 +398,6 @@
             )
 
         return csrs
->>>>>>> 572815cc
 
     @property
     def _service_ports(self) -> List[ServicePort]:
