#!/usr/bin/env python3
# Copyright 2022 Canonical Ltd.
# See LICENSE file for licensing details.

"""Charm Traefik."""

import enum
import ipaddress
import json
import logging
import re
import typing
from typing import Any, Dict, List, Optional, Tuple, Union
from urllib.parse import urlparse

import yaml
from charms.observability_libs.v1.kubernetes_service_patch import (
    KubernetesServicePatch,
    ServicePort,
)
from charms.prometheus_k8s.v0.prometheus_scrape import MetricsEndpointProvider
from charms.tls_certificates_interface.v1.tls_certificates import (
    CertificateAvailableEvent,
    CertificateExpiringEvent,
    TLSCertificatesRequiresV1,
    generate_csr,
    generate_private_key,
)
from charms.traefik_k8s.v1.ingress import IngressPerAppProvider
from charms.traefik_k8s.v1.ingress_per_unit import (
    DataValidationError,
    IngressPerUnitProvider,
)
from charms.traefik_route_k8s.v0.traefik_route import (
    TraefikRouteProvider,
    TraefikRouteRequirerReadyEvent,
)
from deepmerge import always_merger
from lightkube.core.client import Client
from lightkube.resources.core_v1 import Service
from ops.charm import (
    ActionEvent,
    CharmBase,
    ConfigChangedEvent,
    PebbleReadyEvent,
    RelationBrokenEvent,
    RelationEvent,
    RelationJoinedEvent,
    StartEvent,
    UpdateStatusEvent,
)
from ops.framework import StoredState
from ops.main import main
from ops.model import (
    ActiveStatus,
    BlockedStatus,
    MaintenanceStatus,
    Relation,
    WaitingStatus,
)
from ops.pebble import APIError, PathError

if typing.TYPE_CHECKING:
    from charms.traefik_k8s.v1.ingress import RequirerData as RequirerData_IPA
    from charms.traefik_k8s.v1.ingress_per_unit import RequirerData as RequirerData_IPU

logger = logging.getLogger(__name__)

_TRAEFIK_CONTAINER_NAME = _TRAEFIK_LAYER_NAME = _TRAEFIK_SERVICE_NAME = "traefik"
# We watch the parent folder of where we store the configuration files,
# as that is usually safer for Traefik
_DYNAMIC_CONFIG_DIR = "/opt/traefik/juju"
_STATIC_CONFIG_DIR = "/etc/traefik"
_STATIC_CONFIG_PATH = _STATIC_CONFIG_DIR + "/traefik.yaml"
_DYNAMIC_CERTS_PATH = _DYNAMIC_CONFIG_DIR + "/certificates.yaml"
_CERTIFICATE_PATH = _DYNAMIC_CONFIG_DIR + "/certificate.cert"
_CERTIFICATE_KEY_PATH = _DYNAMIC_CONFIG_DIR + "/certificate.key"
BIN_PATH = "/usr/bin/traefik"


class _RoutingMode(enum.Enum):
    path = "path"
    subdomain = "subdomain"


class _IngressRelationType(enum.Enum):
    per_app = "per_app"
    per_unit = "per_unit"
    routed = "routed"


class TraefikIngressCharm(CharmBase):
    """Charm the service."""

    _stored = StoredState()
    _port = 80
    _tls_port = 443
    _diagnostics_port = 8082  # Prometheus metrics, healthcheck/ping

    def __init__(self, *args):
        super().__init__(*args)

        self._stored.set_default(  # pyright: reportGeneralTypeIssues=false
            current_external_host=None,
            current_routing_mode=None,
            tcp_entrypoints=None,
            private_key=None,
            csr=None,
            certificate=None,
            ca=None,
            chain=None,
        )

        self.container = self.unit.get_container(_TRAEFIK_CONTAINER_NAME)

        self.service_patch = KubernetesServicePatch(
            charm=self,
            service_type="LoadBalancer",
<<<<<<< HEAD
            ports=[(f"{self.app.name}", self._port), (f"{self.app.name}-tls", self._tls_port)],
=======
            ports=[ServicePort(self._port, f"{self.app.name}")],
>>>>>>> 25e04351
        )

        self.metrics_endpoint = MetricsEndpointProvider(
            self,
            jobs=[
                {
                    "static_configs": [{"targets": [f"*:{self._diagnostics_port}"]}],
                },
            ],
        )

        self.ingress_per_app = IngressPerAppProvider(charm=self)
        self.ingress_per_unit = IngressPerUnitProvider(charm=self)
        self.traefik_route = TraefikRouteProvider(charm=self, external_host=self.external_host)

        self.certificates = TLSCertificatesRequiresV1(self, "certificates")
        # TODO update init params once auto-renew is implemented
        # https://github.com/canonical/tls-certificates-interface/issues/24
        self.framework.observe(self.on.install, self._on_install)
        self.framework.observe(
            self.on.certificates_relation_joined, self._on_certificates_relation_joined
        )
        self.framework.observe(
            # TODO observe a custom event instead, once implemented.
            # https://github.com/canonical/tls-certificates-interface/issues/25
            self.on.certificates_relation_broken,
            self._on_certificates_relation_broken,
        )
        self.framework.observe(
            self.certificates.on.certificate_available, self._on_certificate_available
        )
        self.framework.observe(
            self.certificates.on.certificate_expiring, self._on_certificate_expiring
        )

        observe = self.framework.observe
        observe(self.on.traefik_pebble_ready, self._on_traefik_pebble_ready)
        observe(self.on.start, self._on_start)
        observe(self.on.update_status, self._on_update_status)
        observe(self.on.config_changed, self._on_config_changed)

        ipa_events = self.ingress_per_app.on
        observe(ipa_events.data_provided, self._handle_ingress_data_provided)
        observe(ipa_events.data_removed, self._handle_ingress_data_removed)

        ipu_events = self.ingress_per_unit.on
        observe(ipu_events.data_provided, self._handle_ingress_data_provided)
        observe(ipu_events.data_removed, self._handle_ingress_data_removed)

        route_events = self.traefik_route.on
        observe(route_events.ready, self._handle_traefik_route_ready)
        observe(route_events.data_removed, self._handle_ingress_data_removed)

        # Action handlers
        observe(self.on.show_proxied_endpoints_action, self._on_show_proxied_endpoints)

    def _on_install(self, event) -> None:
        # Generate key without a passphrase as traefik does not support it
        # https://github.com/traefik/traefik/pull/6518
        private_key = generate_private_key()
        self._stored.private_key = private_key.decode()

    def _on_certificates_relation_joined(self, event: RelationJoinedEvent) -> None:
        private_key = self._stored.private_key
        csr = generate_csr(
            private_key=private_key.encode("utf-8"),
            subject=self.cert_subject,
        )
        self._stored.csr = csr.decode()
        self.certificates.request_certificate_creation(certificate_signing_request=csr)

    def _on_certificates_relation_broken(self, event: RelationBrokenEvent) -> None:
        if self.container.can_connect():
            self._stored.certificate = None
            self._stored.private_key = None
            self.container.remove_path(_CERTIFICATE_PATH, recursive=True)
            self.container.remove_path(_CERTIFICATE_KEY_PATH, recursive=True)

    def _on_certificate_available(self, event: CertificateAvailableEvent) -> None:
        self._stored.certificate = event.certificate
        self._stored.ca = event.ca
        self._stored.chain = event.chain
        # TODO: Store files in container and modify config file
        self.container.push(_CERTIFICATE_PATH, self._stored.certificate, make_dirs=True)
        self.container.push(_CERTIFICATE_KEY_PATH, self._stored.private_key, make_dirs=True)
        self._push_config()
        self._process_status_and_configurations()

    def _on_certificate_expiring(self, event: CertificateExpiringEvent) -> None:
        old_csr = self._stored.csr
        private_key = self._stored.private_key

        if not (subject := self.cert_subject):
            # TODO: use compound status
            logging.error(
                "Cannot generate CSR: invalid cert subject '%s' (is external hostname defined?)",
                subject,
            )
            event.defer()
            return

        new_csr = generate_csr(
            private_key=private_key.encode(),
            subject=subject,
        )
        self.certificates.request_certificate_renewal(
            old_certificate_signing_request=old_csr,
            new_certificate_signing_request=new_csr,
        )
        self._stored.csr = new_csr.decode()

    def _on_show_proxied_endpoints(self, event: ActionEvent):
        if not self.ready:
            return

        try:
            result = {}
            result.update(self.ingress_per_unit.proxied_endpoints)
            result.update(self.ingress_per_app.proxied_endpoints)

            event.set_results({"proxied-endpoints": json.dumps(result)})
        except Exception as e:
            logger.exception("Action 'show-proxied-endpoints' failed")
            event.fail(str(e))

    def _tcp_entrypoints(self):
        # for each unit related via IPU in tcp mode, we need to generate the tcp
        # entry points for traefik's static config.
        entrypoints = {}
        ipu = self.ingress_per_unit
        for relation in ipu.relations:
            for unit in relation.units:
                if unit._is_our_unit:
                    # is this necessary?
                    continue
                if not ipu.is_unit_ready(relation, unit):
                    logger.error(f"{relation} not ready: skipping...")
                    continue

                data = ipu.get_data(relation, unit)
                if data.get("mode", "http") == "tcp":
                    entrypoint_name = self._get_prefix(data)
                    entrypoints[entrypoint_name] = {"address": f":{data['port']}"}

        return entrypoints

    def _clear_dynamic_configs(self):
        try:
            for file in self.container.list_files(path=_DYNAMIC_CONFIG_DIR, pattern="juju_*.yaml"):
                self.container.remove_path(file.path)
                logger.debug("Deleted orphaned ingress configuration file: %s", file.path)
        except (FileNotFoundError, APIError):
            pass

    def _push_config(self):
        # Ensure the required basic configurations and folders exist
        # TODO Use the Traefik user and group?

        # TODO Disable static config with telemetry and check new version

        # We always start the Prometheus endpoint for simplicity
        # TODO: Generate this file in the dynamic configuration folder when the
        #  metrics-endpoint relation is established?

        # we cache the tcp entrypoints, so we can detect changes and decide
        # whether we need a restart
        tcp_entrypoints = self._tcp_entrypoints()
        logger.debug(f"Statically configuring traefik with tcp entrypoints: {tcp_entrypoints}.")

        traefik_config = {
            "log": {
                "level": "DEBUG",
            },
            "entryPoints": {
                "diagnostics": {"address": f":{self._diagnostics_port}"},
                "web": {"address": f":{self._port}"},
                "websecure": {"address": f":{self._tls_port}"},
                **tcp_entrypoints,
            },
            "metrics": {
                "prometheus": {
                    "addRoutersLabels": True,
                    "addServicesLabels": True,
                    "entryPoint": "diagnostics",
                }
            },
            "ping": {"entryPoint": "diagnostics"},
            "providers": {
                "file": {
                    "directory": _DYNAMIC_CONFIG_DIR,
                    "watch": True,
                }
            },
        }
        self.container.push(_STATIC_CONFIG_PATH, yaml.dump(traefik_config), make_dirs=True)
        self.container.push(_DYNAMIC_CERTS_PATH, yaml.dump(self._get_tls_config()), make_dirs=True)

        self.container.make_dir(_DYNAMIC_CONFIG_DIR, make_parents=True)

    def _get_tls_config(self) -> dict:
        """Return dictionary with TLS traefik configuration if it exists."""
        if not self._stored.certificate:
            return {}
        return {
            "tls": {
                "certificates": [
                    {
                        "certFile": _CERTIFICATE_PATH,
                        "keyFile": _CERTIFICATE_KEY_PATH,
                    }
                ],
            }
        }

    def _on_traefik_pebble_ready(self, _: PebbleReadyEvent):
        # If the Traefik container comes up, e.g., after a pod churn, we
        # ignore the unit status and start fresh.
        self._clear_all_configs_and_restart_traefik()
        # push the (fresh new) configs.
        self._process_status_and_configurations()
        self._set_workload_version()

    def _clear_all_configs_and_restart_traefik(self):
        # Since pebble ready will also occur after a pod churn, but we store the
        # configuration files on a storage volume that survives the pod churn, before
        # we start traefik we clean up all Juju-generated config files to avoid spurious
        # routes.
        self._clear_dynamic_configs()
        # we push the static config
        self._push_config()
        # now we restart traefik
        self._restart_traefik()

    def _on_start(self, _: StartEvent):
        self._process_status_and_configurations()

    def _on_update_status(self, _: UpdateStatusEvent):
        self._process_status_and_configurations()
        self._set_workload_version()

    def _on_config_changed(self, _: ConfigChangedEvent):
        # If the external hostname is changed since we last processed it, we need to
        # reconsider all data sent over the relations and all configs
        new_external_host = self.external_host
        new_routing_mode = self.config["routing_mode"]

        if (
            self._stored.current_external_host != new_external_host
            or self._stored.current_routing_mode != new_routing_mode
        ):
            self._stored.current_external_host = new_external_host
            self._stored.current_routing_mode = new_routing_mode
            self._process_status_and_configurations()

    def _process_status_and_configurations(self):
        routing_mode = self.config["routing_mode"]
        try:
            _RoutingMode(routing_mode)
        except ValueError:
            self.unit.status = MaintenanceStatus("resetting ingress relations")
            self._wipe_ingress_for_all_relations()
            self.unit.status = BlockedStatus(f"invalid routing mode: {routing_mode}; see logs.")

            logger.error(
                "'%s' is not a valid routing_mode value; valid values are: %s",
                routing_mode,
                [e.value for e in _RoutingMode],
            )
            return

        hostname = self.external_host

        if not hostname:
            self.unit.status = MaintenanceStatus("resetting ingress relations")
            self._wipe_ingress_for_all_relations()
            self.unit.status = WaitingStatus("gateway address unavailable")
            return

        if hostname != urlparse(f"scheme://{hostname}").hostname:
            self.unit.status = MaintenanceStatus("resetting ingress relations")
            self._wipe_ingress_for_all_relations()
            self.unit.status = BlockedStatus(f"invalid hostname: {hostname}; see logs.")

            logger.error(
                "'%s' is not a valid hostname value; "
                "hostname must not include port or any other netloc components",
                hostname,
            )
            return

        if not self._traefik_service_running:
            self.unit.status = WaitingStatus(f"waiting for service: '{_TRAEFIK_SERVICE_NAME}'")
            return

        self.unit.status = MaintenanceStatus("updating ingress configurations")

        # if there are changes in the tcp configs, we'll need to restart
        # traefik as the tcp entrypoints are consumed as static configuration
        # and those can only be passed on init.
        if self._tcp_entrypoints_changed():
            logger.debug("change in tcp entrypoints detected. Rebooting traefik.")
            # fixme: this is kind of brutal;
            #  will kill in-flight requests and disrupt traffic.
            self._clear_all_configs_and_restart_traefik()
            # we do this BEFORE processing the relations.

        for ingress_relation in (
            self.ingress_per_app.relations
            + self.ingress_per_unit.relations
            + self.traefik_route.relations
        ):
            self._process_ingress_relation(ingress_relation)

        if isinstance(self.unit.status, MaintenanceStatus):
            self.unit.status = ActiveStatus()
        else:
            logger.debug(
                "unit in {!r}: {}".format(self.unit.status.name, self.unit.status.message)
            )
            self.unit.status = BlockedStatus("setup of some ingress relation failed")
            logger.error("The setup of some ingress relation failed, see previous logs")

    def _pull_tcp_entrypoints_from_container(self):
        try:
            static_config_raw = self.container.pull(_STATIC_CONFIG_PATH).read()
        except PathError as e:
            logger.error(f"Could not fetch static config from container; {e}")
            return {}

        static_config = yaml.safe_load(static_config_raw)
        eps = static_config["entryPoints"]
        return {k: v for k, v in eps.items() if k not in {"diagnostics", "web", "websecure"}}

    def _tcp_entrypoints_changed(self):
        current = self._tcp_entrypoints()
        traefik_entrypoints = self._pull_tcp_entrypoints_from_container()
        return current != traefik_entrypoints

    @property
    def ready(self) -> bool:
        """Check whether we have an external host set, and traefik is running."""
        if not self.external_host:
            self._wipe_ingress_for_all_relations()  # fixme: no side-effects in prop
            self.unit.status = WaitingStatus("gateway address unavailable")
            return False
        if not self._traefik_service_running:
            self.unit.status = WaitingStatus(f"waiting for service: '{_TRAEFIK_SERVICE_NAME}'")
            return False
        return True

    def _handle_ingress_data_provided(self, event: RelationEvent):
        """A unit has provided data requesting ipu."""
        if not self.ready:
            event.defer()
            return
        self._process_ingress_relation(event.relation)

        if isinstance(self.unit.status, MaintenanceStatus):
            self.unit.status = ActiveStatus()

    def _handle_ingress_data_removed(self, event: RelationEvent):
        """A unit has removed the data we need to provide ingress."""
        self._wipe_ingress_for_relation(
            event.relation, wipe_rel_data=not isinstance(event, RelationBrokenEvent)
        )

    def _handle_traefik_route_ready(self, event: TraefikRouteRequirerReadyEvent):
        """A traefik_route charm has published some ingress data."""
        self._process_ingress_relation(event.relation)

        if isinstance(self.unit.status, MaintenanceStatus):
            self.unit.status = ActiveStatus()

    def _process_ingress_relation(self, relation: Relation):
        # There's a chance that we're processing a relation event which was deferred until after
        # the relation was broken. Select the right per_app/per_unit provider and check it is ready
        # before continuing. However, the provider will NOT be ready if there are no units on the
        # other side, which is the case for the RelationDeparted for the last unit (i.e., the
        # proxied application scales to zero).
        if not self.ready:
            return

        provider = self._provider_from_relation(relation)
        if not provider.is_ready(relation):
            logger.debug(f"Provider {provider} not ready; resetting ingress configurations.")
            self._wipe_ingress_for_relation(relation)
            return

        rel = f"{relation.name}:{relation.id}"
        self.unit.status = MaintenanceStatus(f"updating ingress configuration for '{rel}'")
        logger.debug("Updating ingress for relation '%s'", rel)

        if provider is self.traefik_route:
            self._provide_routed_ingress(relation)
            return

        self._provide_ingress(relation, provider)

    def _provide_routed_ingress(self, relation: Relation):
        """Provide ingress to a unit related through TraefikRoute."""
        config = self.traefik_route.get_config(relation)
        config = yaml.safe_load(config)

        if "http" in config.keys():
            route_config = config["http"].get("routers", {})
            router_name = next(iter(route_config.keys()))
            route_rule = route_config.get(router_name, {}).get("rule", "")
            service_name = route_config.get(router_name, {}).get("service", "")

            if not all([router_name, route_rule, service_name]):
                logger.debug("Not enough information to generate a TLS config!")
            else:
                config["http"]["routers"].update(
                    self._generate_tls_block(router_name, route_rule, service_name)
                )

        self._push_configurations(relation, config)

    def _provide_ingress(
        self, relation: Relation, provider: Union[IngressPerAppProvider, IngressPerAppProvider]
    ):
        # to avoid long-gone units from lingering in the databag, we wipe it
        if self.unit.is_leader():
            provider.wipe_ingress_data(relation)

        # generate configs based on ingress type
        # this will also populate our databags with the urls
        # fixme no side-effects in _get_ method.
        if provider is self.ingress_per_unit:
            config_getter = self._get_configs_per_unit
        else:  # self.ingress_per_app
            config_getter = self._get_configs_per_app

        configs = config_getter(relation)
        self._push_configurations(relation, configs)

    def _get_configs_per_app(self, relation: Relation):
        provider = self.ingress_per_app

        try:
            data: "RequirerData_IPA" = provider.get_data(relation)
        except DataValidationError as e:
            logger.error(f"invalid data shared through {relation}... Error: {e}.")
            return

        config, app_url = self._generate_per_app_config(data)
        if self.unit.is_leader():
            provider.publish_url(relation, app_url)

        return config

    def _get_configs_per_unit(self, relation: Relation) -> dict:
        # FIXME Ideally, follower units could instead watch for the data in the
        # ingress app data bag, but Juju does not allow non-leader units to read
        # the application data bag on their side of the relation, so we may start
        # routing for a remote unit before the leader unit of ingress has
        # communicated the url.
        provider = self.ingress_per_unit

        config = {}
        for unit in relation.units:
            if not provider.is_unit_ready(relation, unit):
                continue
            # if the unit is ready, it's implied that the data is there.
            # but we should still ensure it's valid, hence...
            try:
                data: "RequirerData_IPU" = provider.get_data(relation, unit)
            except DataValidationError as e:
                # is_unit_ready should guard against no data being there yet,
                # but if the data is invalid...
                logger.error(
                    f"invalid data shared through {relation} by " f"{unit}... Error: {e}."
                )
                continue

            unit_config, unit_url = self._generate_per_unit_config(data)
            if self.unit.is_leader():
                provider.publish_url(relation, data["name"], unit_url)
            always_merger.merge(config, unit_config)

        # Note: We might be pushing an empty configuration if, for example,
        # none of the units has yet written their part of the data into the
        # relation. Traefik is fine with it :-)
        return config

    def _push_configurations(self, relation: Relation, config: Union[dict, str]):
        if config:
            yaml_config = yaml.dump(config) if not isinstance(config, str) else config
            config_filename = f"{_DYNAMIC_CONFIG_DIR}/{self._relation_config_file(relation)}"
            self.container.push(config_filename, yaml_config, make_dirs=True)
            logger.debug("Updated ingress configuration file: %s", config_filename)
        else:
            self._wipe_ingress_for_relation(relation)

    @staticmethod
    def _get_prefix(data: Union["RequirerData_IPU", "RequirerData_IPA"]):
        name = data["name"].replace("/", "-")
        return f"{data['model']}-{name}"

    def _generate_middleware_config(
        self, data: Union["RequirerData_IPA", "RequirerData_IPU"], prefix: str
    ) -> dict:
        """Generate a stripPrefix middleware for path based routing."""
        if self._routing_mode is _RoutingMode.path and data.get("strip-prefix", False):
            return {
                f"juju-sidecar-noprefix-{prefix}": {
                    "stripPrefix": {"prefixes": [f"/{prefix}"], "forceSlash": False}
                }
            }

        return {}

    def _generate_per_unit_config(self, data: "RequirerData_IPU") -> Tuple[dict, str]:
        """Generate a config dict for a given unit for IngressPerUnit."""
        prefix = self._get_prefix(data)
        host = self.external_host
        if data["mode"] == "tcp":
            # TODO: is there a reason why SNI-based routing (from TLS certs) is per-unit only?
            # This is not a technical limitation in any way. It's meaningful/useful for
            # authenticating to individual TLS-based servers where it may be desirable to reach
            # one or more servers in a cluster (let's say Kafka), but limiting it to per-unit only
            # actively impedes the architectural design of any distributed/ring-buffered TLS-based
            # scale-out services which may only have frontends dedicated, but which do not "speak"
            # HTTP(S). Such as any of the "cloud-native" SQL implementations (TiDB, Cockroach, etc)
            port = data["port"]
            unit_url = f"{host}:{port}"
            config = {
                "tcp": {
                    "routers": {
                        f"juju-{prefix}-tcp-router": {
                            "rule": "HostSNI(`*`)",
                            "service": f"juju-{prefix}-tcp-service",
                            # or whatever entrypoint I defined in static config
                            "entryPoints": [prefix],
                        },
                    },
                    "services": {
                        f"juju-{prefix}-tcp-service": {
                            "loadBalancer": {"servers": [{"address": f"{data['host']}:{port}"}]}
                        }
                    },
                }
            }
            return config, unit_url

        else:
            lb_servers = [{"url": f"http://{data['host']}:{data['port']}"}]
            return self._generate_config_block(prefix, lb_servers, data)

    def _generate_config_block(
        self, prefix: str, lb_servers: List[Dict[str, str]], data: Dict[str, Any]
    ) -> Tuple[Dict[str, Any], str]:
        """Generate a configuration segment.

        Per-unit and per-app configuration blocks are mostly similar, with the principal
        difference being the list of servers to load balance across (where IPU is one server per
        unit and IPA may be more than one).
        """
        host = self.external_host

        if self._routing_mode is _RoutingMode.path:
            route_rule = f"PathPrefix(`/{prefix}`)"
            url = f"http://{host}:{self._port}/{prefix}"
        else:  # _RoutingMode.subdomain
            route_rule = f"Host(`{prefix}.{host}`)"
            url = f"http://{prefix}.{host}:{self._port}/"

        traefik_router_name = f"juju-{prefix}-router"
        traefik_service_name = f"juju-{prefix}-service"

        router_cfg = {
            traefik_router_name: {
                "rule": route_rule,
                "service": traefik_service_name,
                "entryPoints": ["web"],
            },
        }
        router_cfg.update(
            self._generate_tls_block(traefik_router_name, route_rule, traefik_service_name)
        )

        config = {
            "http": {
                "routers": router_cfg,
                "services": {traefik_service_name: {"loadBalancer": {"servers": lb_servers}}},
            }
        }

        middlewares = self._generate_middleware_config(data, prefix)

        if middlewares:
            config["http"]["middlewares"] = middlewares
            router_cfg[traefik_router_name]["middlewares"] = list(middlewares.keys())

        return config, url

    def _generate_tls_block(
        self,
        router_name: str,
        route_rule: str,
        service_name: str,
    ) -> Dict[str, Any]:
        """Generate a TLS configuration segment."""
        return {
            f"{router_name}-tls": {
                "rule": route_rule,
                "service": service_name,
                "entryPoints": ["websecure"],
                "tls": {
                    "domains": [
                        {
                            "main": self.external_host,
                            "sans": [f"*.{self.external_host}"],
                        },
                    ],
                },
            }
        }

    def _generate_per_app_config(self, data: "RequirerData_IPA") -> Tuple[dict, str]:
        prefix = self._get_prefix(data)

        lb_servers = [{"url": f"http://{data['host']}:{data['port']}"}]
        return self._generate_config_block(prefix, lb_servers, data)

    def _wipe_ingress_for_all_relations(self):
        for relation in self.model.relations["ingress"] + self.model.relations["ingress-per-unit"]:
            self._wipe_ingress_for_relation(relation)

    def _wipe_ingress_for_relation(self, relation: Relation, *, wipe_rel_data=True):
        logger.debug(f"Wiping the ingress setup for the '{relation.name}:{relation.id}' relation")

        # Delete configuration files for the relation. In case of Traefik pod
        # churns, and depending on the event ordering, we might be executing this
        # logic before pebble in the traefik container is up and running. If that
        # is the case, nevermind, we will wipe the dangling config files anyhow
        # during _on_traefik_pebble_ready .
        if self.container.can_connect():
            try:
                config_path = f"{_DYNAMIC_CONFIG_DIR}/{self._relation_config_file(relation)}"
                self.container.remove_path(config_path, recursive=True)
                logger.debug(f"Deleted orphaned {config_path} ingress configuration file")
            except (PathError, FileNotFoundError):
                logger.debug("Configurations for '%s:%s' not found", relation.name, relation.id)

        # Wipe URLs sent to the requesting apps and units, as they are based on a gateway
        # address that is no longer valid.
        # Skip this for traefik-route because it doesn't have a `wipe_ingress_data` method.
        provider = self._provider_from_relation(relation)
        if wipe_rel_data and self.unit.is_leader() and provider != self.traefik_route:
            provider.wipe_ingress_data(relation)

    def _relation_config_file(self, relation: Relation):
        # Using both the relation id and the app name in the file to facilitate
        # the debugging experience somewhat when snooping into the container at runtime:
        # Apps not in the same model as Traefik (i.e., if `relation` is a CRM) will have
        # some `remote_...` as app name. Relation name and id are handy when one is
        # troubleshooting via `juju run 'relation_ids'...` and the like.`
        assert relation.app, "no app in relation (shouldn't happen)"  # for type checker
        return f"juju_ingress_{relation.name}_{relation.id}_{relation.app.name}.yaml"

    @property
    def _traefik_service_running(self):
        if not self.container.can_connect():
            return False
        return bool(self.container.get_services(_TRAEFIK_SERVICE_NAME))

    def _restart_traefik(self):
        layer = {
            "summary": "Traefik layer",
            "description": "Pebble config layer for Traefik",
            "services": {
                _TRAEFIK_SERVICE_NAME: {
                    "override": "replace",
                    "summary": "Traefik",
                    "command": BIN_PATH,
                    "startup": "enabled",
                },
            },
        }

        current_services = self.container.get_plan().to_dict().get("services", {})

        if _TRAEFIK_SERVICE_NAME not in current_services:
            self.unit.status = MaintenanceStatus(f"creating the {_TRAEFIK_SERVICE_NAME!r} service")
            self.container.add_layer(_TRAEFIK_LAYER_NAME, layer, combine=True)
            logger.debug(f"replanning {_TRAEFIK_SERVICE_NAME!r} after a service update")
            self.container.replan()
        else:
            logger.debug(f"restarting {_TRAEFIK_SERVICE_NAME!r}")
            self.container.restart(_TRAEFIK_SERVICE_NAME)

    def _provider_from_relation(self, relation: Relation):
        """Returns the correct IngressProvider based on a relation."""
        relation_type = _get_relation_type(relation)
        if relation_type is _IngressRelationType.per_app:
            return self.ingress_per_app
        elif relation_type is _IngressRelationType.per_unit:
            return self.ingress_per_unit
        elif relation_type is _IngressRelationType.routed:
            return self.traefik_route
        else:
            raise RuntimeError("Invalid relation type (shouldn't happen)")

    @property
    def external_host(self):
        """Determine the external address for the ingress gateway.

        It will prefer the `external-hostname` config if that is set, otherwise
        it will look up the load balancer address for the ingress gateway.

        If the gateway isn't available or doesn't have a load balancer address yet,
        returns None.
        """
        if external_hostname := self.model.config.get("external_hostname"):
            return external_hostname

        return _get_loadbalancer_status(namespace=self.model.name, service_name=self.app.name)

    @property
    def _routing_mode(self) -> _RoutingMode:
        """Return the current routing mode for the ingress.

        The two modes are 'subdomain' and 'path', where 'path' is the default.
        """
        return _RoutingMode(self.config["routing_mode"])

    @property
    def version(self) -> Optional[str]:
        """Return the workload version."""
        if not self.container.can_connect():
            return None

        version_output, _ = self.container.exec([BIN_PATH, "version"]).wait_output()
        # Output looks like this:
        # Version:      2.9.6
        # Codename:     banon
        # Go version:   go1.18.9
        # Built:        2022-12-07_04:28:37PM
        # OS/Arch:      linux/amd64

        if result := re.search(r"Version:\s*(.+)", version_output):
            return result.group(1)
        return None

    def _set_workload_version(self):
        if version := self.version:
            self.unit.set_workload_version(version)
        else:
            logger.debug(
                "Cannot set workload version at this time: could not get Traefik version."
            )

    @property
    def cert_subject(self) -> Optional[str]:
        """Provide certificate subject."""
        host_or_ip = self.external_host
        try:
            ipaddress.ip_address(host_or_ip)
        except ValueError:
            # This is not an IP address so assume it's a hostname that can be used as the subject.
            # Note: a ValueError will be raised if `host_or_ip` is None, which is ok here.
            return host_or_ip
        else:
            # This is an IP address, which cannot be used for the subject.
            # We do not want to return `socket.getfqdn()` because the user's browser would
            # immediately complain about an invalid cert.
            return None


def _get_loadbalancer_status(namespace: str, service_name: str):
    client = Client()
    traefik_service = client.get(Service, name=service_name, namespace=namespace)

    if status := traefik_service.status:
        if load_balancer_status := status.loadBalancer:
            if ingress_addresses := load_balancer_status.ingress:
                if ingress_address := ingress_addresses[0]:
                    return ingress_address.hostname or ingress_address.ip

    return None


def _get_relation_type(relation: Relation) -> _IngressRelationType:
    if relation.name == "ingress":
        return _IngressRelationType.per_app
    elif relation.name == "ingress-per-unit":
        return _IngressRelationType.per_unit
    elif relation.name == "traefik-route":
        return _IngressRelationType.routed
    raise RuntimeError("Invalid relation name (shouldn't happen)")


if __name__ == "__main__":
    main(TraefikIngressCharm, use_juju_for_storage=True)<|MERGE_RESOLUTION|>--- conflicted
+++ resolved
@@ -116,11 +116,7 @@
         self.service_patch = KubernetesServicePatch(
             charm=self,
             service_type="LoadBalancer",
-<<<<<<< HEAD
-            ports=[(f"{self.app.name}", self._port), (f"{self.app.name}-tls", self._tls_port)],
-=======
-            ports=[ServicePort(self._port, f"{self.app.name}")],
->>>>>>> 25e04351
+            ports=[ServicePort(self._port, f"{self.app.name}"), ServicePort(self._tls_port, f"{self.app.name}-tls")],
         )
 
         self.metrics_endpoint = MetricsEndpointProvider(
