# Copyright 2022 Canonical Ltd.
# See LICENSE file for licensing details.

[tox]
skipsdist=True
skip_missing_interpreters = True
envlist = lint, static-{charm, lib}, unit

[vars]
src_path = {toxinidir}/src/
tst_path = {toxinidir}/tests/
lib_path = {toxinidir}/lib/charms/traefik_k8s
all_path = {[vars]src_path} {[vars]tst_path} {[vars]lib_path}

[testenv]
setenv =
  PYTHONPATH = {toxinidir}:{toxinidir}/lib:{[vars]src_path}
  PYTHONBREAKPOINT=ipdb.set_trace
  PY_COLORS=1
passenv =
  PYTHONPATH
  CHARM_BUILD_DIR
  MODEL_SETTINGS

[testenv:fmt]
description = Apply coding style standards to code
deps =
    black
    isort
commands =
    isort {[vars]all_path}
    black {[vars]all_path}

[testenv:lint]
description = Check code against coding style standards
deps =
    black
    flake8==4.0.1
    flake8-docstrings
    flake8-copyright
    flake8-builtins
    pyproject-flake8
    pep8-naming
    isort
    codespell
commands =
    # uncomment the following line if this charm owns a lib
    codespell {[vars]lib_path}
    codespell . --skip .git --skip .tox --skip build --skip lib --skip venv* \
      --skip .mypy_cache --skip icon.svg
    # pflake8 wrapper supports config from pyproject.toml
    pflake8 {[vars]all_path}
    isort --check-only --diff {[vars]all_path}
    black --check --diff {[vars]all_path}

[testenv:unit]
description = Run unit tests
deps =
    pytest
    coverage[toml]
    ipdb
    -r{toxinidir}/requirements.txt
commands =
    coverage run --source={[vars]src_path} \
        -m pytest --ignore={[vars]tst_path}integration -vv --tb native -s {posargs}
    coverage report

[testenv:integration]
description = Run integration tests
deps =
    pytest
    juju
    pytest-operator>=0.13.0
    tenacity
    -r{toxinidir}/requirements.txt
commands =
    pytest -v --tb native --log-cli-level=INFO -s tests/integration {posargs}

[testenv:static-{charm,lib}]
description = Static code checking
deps =
    pyright
    -r{toxinidir}/requirements.txt
commands =
    charm: pyright --pythonversion 3.8 {[vars]src_path}
    lib: pyright --pythonversion 3.8 {[vars]lib_path}
<<<<<<< HEAD

[testenv:interface]
description = Run interface tests
deps =
    pytest
    ops-scenario
    git+https://github.com/PietroPasotti/interface-tester-pytest
    -r{toxinidir}/requirements.txt
commands =
    # -m: will only run the tests marked with `interface_test`
;    pytest -v --tb native {[vars]tst_path}interfaces -m interface_test --log-cli-level=INFO -s {posargs}
    pytest -v --tb native {[vars]tst_path}interfaces --log-cli-level=INFO -s {posargs}
=======
    lib: /usr/bin/env sh -c 'for m in $(git diff main --name-only {[vars]lib_path}); do if ! git diff main $m | grep -q "+LIBPATCH\|+LIBAPI"; then echo "You forgot to bump the version on $m!"; exit 1; fi; done'
allowlist_externals = /usr/bin/env
>>>>>>> c816a94d
<|MERGE_RESOLUTION|>--- conflicted
+++ resolved
@@ -62,7 +62,7 @@
     -r{toxinidir}/requirements.txt
 commands =
     coverage run --source={[vars]src_path} \
-        -m pytest --ignore={[vars]tst_path}integration -vv --tb native -s {posargs}
+        -m pytest -vv --tb native -s {[vars]tst_path}unit {posargs}
     coverage report
 
 [testenv:integration]
@@ -74,7 +74,7 @@
     tenacity
     -r{toxinidir}/requirements.txt
 commands =
-    pytest -v --tb native --log-cli-level=INFO -s tests/integration {posargs}
+    pytest -v --tb native --log-cli-level=INFO -s {[vars]tst_path}integration {posargs}
 
 [testenv:static-{charm,lib}]
 description = Static code checking
@@ -84,7 +84,8 @@
 commands =
     charm: pyright --pythonversion 3.8 {[vars]src_path}
     lib: pyright --pythonversion 3.8 {[vars]lib_path}
-<<<<<<< HEAD
+    lib: /usr/bin/env sh -c 'for m in $(git diff main --name-only {[vars]lib_path}); do if ! git diff main $m | grep -q "+LIBPATCH\|+LIBAPI"; then echo "You forgot to bump the version on $m!"; exit 1; fi; done'
+allowlist_externals = /usr/bin/env
 
 [testenv:interface]
 description = Run interface tests
@@ -96,8 +97,4 @@
 commands =
     # -m: will only run the tests marked with `interface_test`
 ;    pytest -v --tb native {[vars]tst_path}interfaces -m interface_test --log-cli-level=INFO -s {posargs}
-    pytest -v --tb native {[vars]tst_path}interfaces --log-cli-level=INFO -s {posargs}
-=======
-    lib: /usr/bin/env sh -c 'for m in $(git diff main --name-only {[vars]lib_path}); do if ! git diff main $m | grep -q "+LIBPATCH\|+LIBAPI"; then echo "You forgot to bump the version on $m!"; exit 1; fi; done'
-allowlist_externals = /usr/bin/env
->>>>>>> c816a94d
+    pytest -v --tb native {[vars]tst_path}interfaces --log-cli-level=INFO -s {posargs}