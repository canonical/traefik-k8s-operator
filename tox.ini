# Copyright 2022 Canonical Ltd.
# See LICENSE file for licensing details.

[tox]
skipsdist=True
skip_missing_interpreters = True
envlist = lint, static-{charm, lib}, unit

[vars]
src_path = {toxinidir}/src/
tst_path = {toxinidir}/tests/
lib_path = {toxinidir}/lib/charms/traefik_k8s
all_path = {[vars]src_path} {[vars]tst_path} {[vars]lib_path}

[testenv]
setenv =
  PYTHONPATH = {toxinidir}:{toxinidir}/lib:{[vars]src_path}
  PYTHONBREAKPOINT=ipdb.set_trace
  PY_COLORS=1
passenv =
  PYTHONPATH
  CHARM_BUILD_DIR
  MODEL_SETTINGS

[testenv:fmt]
description = Apply coding style standards to code
deps =
    black
    isort
commands =
    isort {[vars]all_path}
    black {[vars]all_path}

[testenv:lint]
description = Check code against coding style standards
deps =
    black
    flake8==4.0.1
    flake8-docstrings
    flake8-copyright
    flake8-builtins
    pyproject-flake8
    pep8-naming
    isort
    codespell
commands =
    # uncomment the following line if this charm owns a lib
    codespell {[vars]lib_path}
    codespell . --skip .git --skip .tox --skip build --skip lib --skip venv* \
      --skip .mypy_cache --skip icon.svg
    # pflake8 wrapper supports config from pyproject.toml
    pflake8 {[vars]all_path}
    isort --check-only --diff {[vars]all_path}
    black --check --diff {[vars]all_path}

[testenv:unit]
description = Run unit tests
deps =
    pytest
    coverage[toml]
    ipdb
    -r{toxinidir}/requirements.txt
commands =
    coverage run --source={[vars]src_path} \
        -m pytest --ignore={[vars]tst_path}integration --ignore={[vars]tst_path}scenario -v --tb native -s {posargs}
    coverage report

[testenv:integration]
description = Run integration tests
deps =
    pytest
    juju
    pytest-operator>=0.13.0
    tenacity
    -r{toxinidir}/requirements.txt
commands =
    pytest -v --tb native --ignore={[vars]tst_path}unit --ignore={[vars]tst_path}scenario --log-cli-level=INFO -s {posargs}

[testenv:static-{charm,lib}]
description = Static code checking
deps =
<<<<<<< HEAD
    pyright
    -r{toxinidir}/requirements.txt
commands = pyright --pythonversion 3.5 {toxinidir}/lib/charms/traefik_k8s/v1/ingress_per_unit.py

[testenv:scenario]
description = Scenario tests
deps =
    -r{toxinidir}/requirements.txt
commands =
    pytest -v --tb native --ignore={[vars]tst_path}unit --ignore={[vars]tst_path}integration --log-cli-level=INFO -s {posargs}
=======
    # TODO: drop the "charm:" qualification from the line below when we drop py3.5 support.
    charm: pyright
    charm: -r{toxinidir}/requirements.txt
commands =
    charm: pyright --pythonversion 3.8 {[vars]src_path}
    # NOTE: the ingress lib is not py3.5 compliant and doesn't pass centralized PR.
    # TODO: change "charm" to "lib" when we drop py3.5 support.
    charm: pyright --pythonversion 3.8 {[vars]lib_path}
    #lib: pyright --pythonversion 3.8 {[vars]lib_path}
>>>>>>> 73cba6fc
<|MERGE_RESOLUTION|>--- conflicted
+++ resolved
@@ -4,7 +4,7 @@
 [tox]
 skipsdist=True
 skip_missing_interpreters = True
-envlist = lint, static-{charm, lib}, unit
+envlist = lint, static-{charm, lib}, unit, scenario
 
 [vars]
 src_path = {toxinidir}/src/
@@ -79,18 +79,6 @@
 [testenv:static-{charm,lib}]
 description = Static code checking
 deps =
-<<<<<<< HEAD
-    pyright
-    -r{toxinidir}/requirements.txt
-commands = pyright --pythonversion 3.5 {toxinidir}/lib/charms/traefik_k8s/v1/ingress_per_unit.py
-
-[testenv:scenario]
-description = Scenario tests
-deps =
-    -r{toxinidir}/requirements.txt
-commands =
-    pytest -v --tb native --ignore={[vars]tst_path}unit --ignore={[vars]tst_path}integration --log-cli-level=INFO -s {posargs}
-=======
     # TODO: drop the "charm:" qualification from the line below when we drop py3.5 support.
     charm: pyright
     charm: -r{toxinidir}/requirements.txt
@@ -100,4 +88,10 @@
     # TODO: change "charm" to "lib" when we drop py3.5 support.
     charm: pyright --pythonversion 3.8 {[vars]lib_path}
     #lib: pyright --pythonversion 3.8 {[vars]lib_path}
->>>>>>> 73cba6fc
+
+[testenv:scenario]
+description = Scenario tests
+deps =
+    -r{toxinidir}/requirements.txt
+commands =
+    pytest -v --tb native --ignore={[vars]tst_path}unit --ignore={[vars]tst_path}integration --log-cli-level=INFO -s {posargs}
