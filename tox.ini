--- conflicted
+++ resolved
@@ -88,11 +88,7 @@
 deps =
     pytest
     ops-scenario>=4.0.4
-<<<<<<< HEAD
-    pydantic<2.0
-=======
     .[lib_pydeps]
->>>>>>> 28c55c56
     -r{toxinidir}/requirements.txt
 commands =
     pytest -v --tb native {[vars]tst_path}/scenario --log-cli-level=INFO -s {posargs}
