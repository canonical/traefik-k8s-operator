# Copyright 2022 Canonical Ltd.
# See LICENSE file for licensing details.

[tox]
skipsdist=True
skip_missing_interpreters = True
envlist = lint, static-{charm, lib}, unit

[vars]
src_path = {toxinidir}/src/
tst_path = {toxinidir}/tests/
lib_path = {toxinidir}/lib/charms/traefik_k8s
all_path = {[vars]src_path} {[vars]tst_path} {[vars]lib_path}

[testenv]
setenv =
  PYTHONPATH = {toxinidir}:{toxinidir}/lib:{[vars]src_path}
  PYTHONBREAKPOINT=ipdb.set_trace
  PY_COLORS=1
passenv =
  PYTHONPATH
  CHARM_BUILD_DIR
  MODEL_SETTINGS

[testenv:fmt]
description = Apply coding style standards to code
deps =
    black
    isort
commands =
    isort {[vars]all_path}
    black {[vars]all_path}

[testenv:lint]
description = Check code against coding style standards
deps =
    black
    flake8==4.0.1
    flake8-docstrings
    flake8-copyright
    flake8-builtins
    pyproject-flake8
    pep8-naming
    isort
    codespell
commands =
    # uncomment the following line if this charm owns a lib
    codespell {[vars]lib_path}
    codespell . --skip .git --skip .tox --skip build --skip lib --skip venv* \
      --skip .mypy_cache --skip icon.svg
    # pflake8 wrapper supports config from pyproject.toml
    pflake8 {[vars]all_path}
    isort --check-only --diff {[vars]all_path}
    black --check --diff {[vars]all_path}

[testenv:unit]
description = Run unit tests
deps =
    pytest
    coverage[toml]
    ipdb
    -r{toxinidir}/requirements.txt
commands =
    coverage run --source={[vars]src_path} \
        -m pytest --ignore={[vars]tst_path}integration -vv --tb native -s {posargs}
    coverage report

[testenv:integration]
description = Run integration tests
deps =
    pytest
    juju
    pytest-operator>=0.13.0
    tenacity
    -r{toxinidir}/requirements.txt
commands =
    pytest -v --tb native --log-cli-level=INFO -s tests/integration {posargs}

[testenv:static-{charm,lib}]
description = Static code checking
deps =
    pyright
    -r{toxinidir}/requirements.txt
commands =
    charm: pyright --pythonversion 3.8 {[vars]src_path}
<<<<<<< HEAD
    # NOTE: the ingress lib is not py3.5 compliant and doesn't pass centralized PR.
    # TODO: change "charm" to "lib" when we drop py3.5 support.
    charm: pyright --pythonversion 3.8 {[vars]lib_path}
    #lib: pyright --pythonversion 3.8 {[vars]lib_path}

[testenv:interface]
description = Run interface tests
deps =
    pytest
    {toxinidir}/../charm-relation-interfaces/tester/plugin/dist/pytest_interface_tester-0.1.0-py3-none-any.whl
    -r{toxinidir}/requirements.txt
commands =
    # -m: will only run the tests marked with `interface_test`
;    pytest -v --tb native {[vars]tst_path}interfaces -m interface_test --log-cli-level=INFO -s {posargs}
    pytest -v --tb native {[vars]tst_path}interfaces --log-cli-level=INFO -s {posargs}
=======
    lib: pyright --pythonversion 3.8 {[vars]lib_path}
>>>>>>> ca5c29b5
<|MERGE_RESOLUTION|>--- conflicted
+++ resolved
@@ -83,11 +83,7 @@
     -r{toxinidir}/requirements.txt
 commands =
     charm: pyright --pythonversion 3.8 {[vars]src_path}
-<<<<<<< HEAD
-    # NOTE: the ingress lib is not py3.5 compliant and doesn't pass centralized PR.
-    # TODO: change "charm" to "lib" when we drop py3.5 support.
-    charm: pyright --pythonversion 3.8 {[vars]lib_path}
-    #lib: pyright --pythonversion 3.8 {[vars]lib_path}
+    lib: pyright --pythonversion 3.8 {[vars]lib_path}
 
 [testenv:interface]
 description = Run interface tests
@@ -98,7 +94,4 @@
 commands =
     # -m: will only run the tests marked with `interface_test`
 ;    pytest -v --tb native {[vars]tst_path}interfaces -m interface_test --log-cli-level=INFO -s {posargs}
-    pytest -v --tb native {[vars]tst_path}interfaces --log-cli-level=INFO -s {posargs}
-=======
-    lib: pyright --pythonversion 3.8 {[vars]lib_path}
->>>>>>> ca5c29b5
+    pytest -v --tb native {[vars]tst_path}interfaces --log-cli-level=INFO -s {posargs}