# Copyright 2022 Canonical Ltd.
# See LICENSE file for licensing details.

[tox]
skipsdist=True
skip_missing_interpreters = True
<<<<<<< HEAD
envlist = lint, static-{charm, lib}, unit, interface
=======
envlist = lint, static-{charm, lib}, unit, scenario
>>>>>>> 34a0aa5c

[vars]
src_path = {toxinidir}/src
tst_path = {toxinidir}/tests
lib_path = {toxinidir}/lib/charms/traefik_k8s
all_path = {[vars]src_path} {[vars]tst_path} {[vars]lib_path}

[testenv]
setenv =
  PYTHONPATH = {toxinidir}:{toxinidir}/lib:{[vars]src_path}
  PYTHONBREAKPOINT=ipdb.set_trace
  PY_COLORS=1
passenv =
  PYTHONPATH
  CHARM_BUILD_DIR
  MODEL_SETTINGS

[testenv:fmt]
description = Apply coding style standards to code
deps =
    black
    isort
commands =
    isort {[vars]all_path}
    black {[vars]all_path}

[testenv:lint]
description = Check code against coding style standards
deps =
    black
    flake8==4.0.1
    flake8-docstrings
    flake8-copyright
    flake8-builtins
    pyproject-flake8
    pep8-naming
    isort
    codespell
commands =
    codespell {[vars]lib_path}
    codespell . --skip .git --skip .tox --skip build --skip lib --skip venv* \
      --skip .mypy_cache --skip icon.svg
    # pflake8 wrapper supports config from pyproject.toml
    pflake8 {[vars]all_path}
    isort --check-only --diff {[vars]all_path}
    black --check --diff {[vars]all_path}

[testenv:unit]
description = Run unit tests
deps =
    pytest
    coverage[toml]
    ipdb
    -r{toxinidir}/requirements.txt
commands =
    coverage run --source={[vars]src_path} \
<<<<<<< HEAD
        -m pytest -vv --tb native -s {[vars]tst_path}unit {posargs}
=======
        -m pytest -v --tb native {[vars]tst_path}/unit -s {posargs}
>>>>>>> 34a0aa5c
    coverage report

[testenv:integration]
description = Run integration tests
deps =
    pytest
    juju
    pytest-operator
    tenacity
    -r{toxinidir}/requirements.txt
commands =
<<<<<<< HEAD
    pytest -v --tb native --log-cli-level=INFO -s {[vars]tst_path}integration {posargs}
=======
    pytest -v --tb native  {[vars]tst_path}/integration --log-cli-level=INFO -s {posargs}
>>>>>>> 34a0aa5c

[testenv:static-{charm,lib}]
description = Static code checking
deps =
    pyright
    -r{toxinidir}/requirements.txt
commands =
    charm: pyright --pythonversion 3.8 {[vars]src_path}
    lib: pyright --pythonversion 3.8 {[vars]lib_path}
    lib: /usr/bin/env sh -c 'for m in $(git diff main --name-only {[vars]lib_path}); do if ! git diff main $m | grep -q "+LIBPATCH\|+LIBAPI"; then echo "You forgot to bump the version on $m!"; exit 1; fi; done'
allowlist_externals = /usr/bin/env

<<<<<<< HEAD
[testenv:interface]
description = Run interface tests
deps =
    pytest
    ops-scenario
    git+https://github.com/PietroPasotti/interface-tester-pytest
    -r{toxinidir}/requirements.txt
commands =
    # -m: will only run the tests marked with `interface_test`
;    pytest -v --tb native {[vars]tst_path}interfaces -m interface_test --log-cli-level=INFO -s {posargs}
    pytest -v --tb native {[vars]tst_path}interfaces --log-cli-level=INFO -s {posargs}
=======
[testenv:scenario]
description = Scenario tests
deps =
    pytest
    ops-scenario>=2.0.4
    -r{toxinidir}/requirements.txt
commands =
    pytest -v --tb native {[vars]tst_path}/scenario --log-cli-level=INFO -s {posargs}
>>>>>>> 34a0aa5c
<|MERGE_RESOLUTION|>--- conflicted
+++ resolved
@@ -4,11 +4,7 @@
 [tox]
 skipsdist=True
 skip_missing_interpreters = True
-<<<<<<< HEAD
-envlist = lint, static-{charm, lib}, unit, interface
-=======
-envlist = lint, static-{charm, lib}, unit, scenario
->>>>>>> 34a0aa5c
+envlist = lint, static-{charm, lib}, unit, interface, scenario
 
 [vars]
 src_path = {toxinidir}/src
@@ -65,11 +61,7 @@
     -r{toxinidir}/requirements.txt
 commands =
     coverage run --source={[vars]src_path} \
-<<<<<<< HEAD
-        -m pytest -vv --tb native -s {[vars]tst_path}unit {posargs}
-=======
-        -m pytest -v --tb native {[vars]tst_path}/unit -s {posargs}
->>>>>>> 34a0aa5c
+        -m pytest -vv --tb native -s {[vars]tst_path}/unit {posargs}
     coverage report
 
 [testenv:integration]
@@ -81,11 +73,7 @@
     tenacity
     -r{toxinidir}/requirements.txt
 commands =
-<<<<<<< HEAD
-    pytest -v --tb native --log-cli-level=INFO -s {[vars]tst_path}integration {posargs}
-=======
-    pytest -v --tb native  {[vars]tst_path}/integration --log-cli-level=INFO -s {posargs}
->>>>>>> 34a0aa5c
+    pytest -v --tb native --log-cli-level=INFO -s {[vars]tst_path}/integration {posargs}
 
 [testenv:static-{charm,lib}]
 description = Static code checking
@@ -98,19 +86,6 @@
     lib: /usr/bin/env sh -c 'for m in $(git diff main --name-only {[vars]lib_path}); do if ! git diff main $m | grep -q "+LIBPATCH\|+LIBAPI"; then echo "You forgot to bump the version on $m!"; exit 1; fi; done'
 allowlist_externals = /usr/bin/env
 
-<<<<<<< HEAD
-[testenv:interface]
-description = Run interface tests
-deps =
-    pytest
-    ops-scenario
-    git+https://github.com/PietroPasotti/interface-tester-pytest
-    -r{toxinidir}/requirements.txt
-commands =
-    # -m: will only run the tests marked with `interface_test`
-;    pytest -v --tb native {[vars]tst_path}interfaces -m interface_test --log-cli-level=INFO -s {posargs}
-    pytest -v --tb native {[vars]tst_path}interfaces --log-cli-level=INFO -s {posargs}
-=======
 [testenv:scenario]
 description = Scenario tests
 deps =
@@ -119,4 +94,16 @@
     -r{toxinidir}/requirements.txt
 commands =
     pytest -v --tb native {[vars]tst_path}/scenario --log-cli-level=INFO -s {posargs}
->>>>>>> 34a0aa5c
+
+[testenv:interface]
+description = Run interface tests
+deps =
+    pytest
+    ops-scenario
+    # todo: replace with pypi package when published
+    git+https://github.com/PietroPasotti/interface-tester-pytest
+    -r{toxinidir}/requirements.txt
+commands =
+    # -m: will only run the tests marked with `interface_test`
+;    pytest -v --tb native {[vars]tst_path}interfaces -m interface_test --log-cli-level=INFO -s {posargs}
+    pytest -v --tb native {[vars]tst_path}/interfaces --log-cli-level=INFO -s {posargs}